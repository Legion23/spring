/* This file is part of the Spring engine (GPL v2 or later), see LICENSE.html */

#include "System/mmgr.h"
#include "FeatureHandler.h"

#include "Game/Game.h"
#include "Lua/LuaParser.h"
#include "Lua/LuaRules.h"
#include "Map/ReadMap.h"
#include "Sim/Misc/CollisionVolume.h"
#include "Sim/Misc/QuadField.h"
#include "Sim/Path/IPathManager.h"
#include "Sim/Units/CommandAI/BuilderCAI.h"
#include "System/creg/STL_List.h"
#include "System/EventHandler.h"
#include "System/Exceptions.h"
#include "System/myMath.h"
#include "System/Log/ILog.h"
#include "System/TimeProfiler.h"
#include "System/creg/STL_Set.h"


using std::list;
using std::map;
using std::string;
using std::vector;


CFeatureHandler* featureHandler = NULL;


/******************************************************************************/

CR_BIND(CFeatureHandler, );

CR_REG_METADATA(CFeatureHandler, (

//	CR_MEMBER(featureDefs),
//	CR_MEMBER(featureDefsVector),

	CR_MEMBER(freeIDs),
	CR_MEMBER(toBeFreedIDs),
	CR_MEMBER(activeFeatures),
	CR_MEMBER(features),

	CR_MEMBER(toBeRemoved),
	CR_MEMBER(updateFeatures),

	CR_RESERVED(128)
));

/******************************************************************************/

CFeatureHandler::CFeatureHandler()
{
	const LuaTable rootTable = game->defsParser->GetRoot().SubTable("FeatureDefs");
	if (!rootTable.IsValid()) {
		throw content_error("Error loading FeatureDefs");
	}

	// featureDefIDs start with 1
	featureDefsVector.push_back(NULL);

	// get most of the feature defs (missing trees and geovent from the map)
	vector<string> keys;
	rootTable.GetKeys(keys);
	for (int i = 0; i < (int)keys.size(); i++) {
		const string& nameMixedCase = keys[i];
		const string& nameLowerCase = StringToLower(nameMixedCase);
		const LuaTable& fdTable = rootTable.SubTable(nameMixedCase);

		AddFeatureDef(nameLowerCase, CreateFeatureDef(fdTable, nameLowerCase));
	}
}

CFeatureHandler::~CFeatureHandler()
{
	for (CFeatureSet::iterator fi = activeFeatures.begin(); fi != activeFeatures.end(); ++fi) {
		delete *fi;
	}

	for (std::map<std::string, const FeatureDef*>::iterator it = featureDefs.begin(); it != featureDefs.end(); ++it) {
		delete it->second;
	}

	activeFeatures.clear();
	features.clear();
	featureDefs.clear();
}



void CFeatureHandler::AddFeatureDef(const string& name, FeatureDef* fd)
{
	if (fd == NULL)
		return;

	map<string, const FeatureDef*>::const_iterator it = featureDefs.find(name);

	if (it != featureDefs.end()) {
		featureDefsVector[it->second->id] = fd;
	} else {
		fd->id = featureDefsVector.size();
		featureDefsVector.push_back(fd);
	}

	featureDefs[name] = fd;
}


FeatureDef* CFeatureHandler::CreateFeatureDef(const LuaTable& fdTable, const string& mixedCase) const
{
	const string& name = StringToLower(mixedCase);
	if (featureDefs.find(name) != featureDefs.end()) {
		return NULL;
	}

	FeatureDef* fd = new FeatureDef();

	fd->name = name;
	fd->description = fdTable.GetString("description", "");

	fd->blocking      =  fdTable.GetBool("blocking",        true);
	fd->burnable      =  fdTable.GetBool("flammable",       false);
	fd->destructable  = !fdTable.GetBool("indestructible",  false);
	fd->reclaimable   =  fdTable.GetBool("reclaimable",     fd->destructable);
	fd->autoreclaim   =  fdTable.GetBool("autoreclaimable", fd->reclaimable);
	fd->resurrectable =  fdTable.GetInt("resurrectable",    -1);
	fd->geoThermal    =  fdTable.GetBool("geoThermal",      false);
	fd->floating      =  fdTable.GetBool("floating",        false);
	fd->noSelect      =  fdTable.GetBool("noselect",        false);

	fd->deathFeature = fdTable.GetString("featureDead", "");

	fd->metal       = fdTable.GetFloat("metal",  0.0f);
	fd->energy      = fdTable.GetFloat("energy", 0.0f);
	fd->health      = fdTable.GetFloat("damage", 0.0f);
	fd->reclaimTime = std::max(1.0f, fdTable.GetFloat("reclaimTime", (fd->metal + fd->energy) * 6.0f));

	fd->smokeTime = fdTable.GetInt("smokeTime", 300);

	fd->modelName = fdTable.GetString("object", "");
	fd->drawType = fdTable.GetInt("drawType", DRAWTYPE_NONE);

	if (!fd->modelName.empty()) {
		fd->drawType = DRAWTYPE_MODEL;
	}


	// initialize the (per-featuredef) collision-volume,
	// all CFeature instances hold a copy of this object
	//
	// takes precedence over the old sphere tags as well
	// as feature->radius (for feature <---> projectile
	// interactions)
	fd->ParseCollisionVolume(fdTable);

	fd->upright = fdTable.GetBool("upright", false);

	fd->xsize = std::max(1 * 2, fdTable.GetInt("footprintX", 1) * 2);
	fd->zsize = std::max(1 * 2, fdTable.GetInt("footprintZ", 1) * 2);

	const float minMass = CSolidObject::MINIMUM_MASS;
	const float maxMass = CSolidObject::MAXIMUM_MASS;
	const float defMass = (fd->metal * 0.4f) + (fd->health * 0.1f);

	fd->mass = Clamp(fdTable.GetFloat("mass", defMass), minMass, maxMass);
	fd->crushResistance = fdTable.GetFloat("crushResistance", fd->mass);

	fd->decalDef.Parse(fdTable);

	// custom parameters table
	fdTable.SubTable("customParams").GetMap(fd->customParams);

	return fd;
}


FeatureDef* CFeatureHandler::CreateDefaultTreeFeatureDef(const std::string& name) const {
	FeatureDef* fd = new FeatureDef();
	fd->blocking = true;
	fd->burnable = true;
	fd->destructable = true;
	fd->reclaimable = true;
	fd->drawType = DRAWTYPE_TREE + atoi(name.substr(8).c_str());
	fd->energy = 250;
	fd->metal = 0;
	fd->reclaimTime = 1500;
	fd->health = 5.0f;
	fd->xsize = 2;
	fd->zsize = 2;
	fd->name = name;
	fd->description = "Tree";
	fd->mass = 20;
	fd->collisionVolume = new CollisionVolume("", ZeroVector, ZeroVector);
	return fd;
}

FeatureDef* CFeatureHandler::CreateDefaultGeoFeatureDef(const std::string& name) const {
	FeatureDef* fd = new FeatureDef();
	fd->blocking = false;
	fd->burnable = false;
	fd->destructable = false;
	fd->reclaimable = false;
	fd->geoThermal = true;
	// geos are (usually) rendered only as vents baked into
	// the map's ground texture and emit smoke to be visible
	fd->drawType = DRAWTYPE_NONE;
	fd->energy = 0;
	fd->metal = 0;
	fd->reclaimTime = 0;
	fd->health = 0.0f;
	fd->xsize = 0;
	fd->zsize = 0;
	fd->name = name;
	fd->mass = CSolidObject::DEFAULT_MASS;
	// geothermal features have no physical map presence
	fd->collisionVolume = new CollisionVolume("", ZeroVector, ZeroVector);
	fd->collisionVolume->SetIgnoreHits(true);
	return fd;
}




const FeatureDef* CFeatureHandler::GetFeatureDef(string name, const bool showError)
{
	if (name.empty())
		return NULL;

	StringToLowerInPlace(name);
	map<string, const FeatureDef*>::iterator fi = featureDefs.find(name);

	if (fi != featureDefs.end()) {
		return fi->second;
	}

	if (showError) {
		LOG_L(L_ERROR, "[%s] could not find FeatureDef \"%s\"",
				__FUNCTION__, name.c_str());
	}

	return NULL;
}


const FeatureDef* CFeatureHandler::GetFeatureDefByID(int id)
{
	if ((id < 1) || (static_cast<size_t>(id) >= featureDefsVector.size())) {
		return NULL;
	}
	return featureDefsVector[id];
}



void CFeatureHandler::LoadFeaturesFromMap(bool onlyCreateDefs)
{
	// add default tree and geo FeatureDefs defined by the map
	const int numFeatureTypes = readmap->GetNumFeatureTypes();

	for (int a = 0; a < numFeatureTypes; ++a) {
		const string& name = StringToLower(readmap->GetFeatureTypeName(a));

		if (GetFeatureDef(name, false) == NULL) {
			if (name.find("treetype") != string::npos) {
				AddFeatureDef(name, CreateDefaultTreeFeatureDef(name));
			}
			else if (name.find("geovent") != string::npos) {
				AddFeatureDef(name, CreateDefaultGeoFeatureDef(name));
			}
			else {
				LOG_L(L_ERROR, "[%s] unknown map feature type \"%s\"",
						__FUNCTION__, name.c_str());
			}
		}
	}

	// add a default geovent FeatureDef if the map did not
	if (GetFeatureDef("geovent", false) == NULL) {
		AddFeatureDef("geovent", CreateDefaultGeoFeatureDef("geovent"));
	}

	if (!onlyCreateDefs) {
		// create map-specified feature instances
		const int numFeatures = readmap->GetNumFeatures();
		MapFeatureInfo* mfi = new MapFeatureInfo[numFeatures];
		readmap->GetFeatureInfo(mfi);

		for (int a = 0; a < numFeatures; ++a) {
			const string& name = StringToLower(readmap->GetFeatureTypeName(mfi[a].featureType));
			map<string, const FeatureDef*>::iterator def = featureDefs.find(name);

			if (def == featureDefs.end()) {
				LOG_L(L_ERROR, "Unknown feature named '%s'", name.c_str());
				continue;
			}

			const float ypos = ground->GetHeightReal(mfi[a].pos.x, mfi[a].pos.z);
			const float3 fpos = float3(mfi[a].pos.x, ypos, mfi[a].pos.z);
			const FeatureDef* fdef = def->second;

			CFeature* f = new CFeature();
			f->Initialize(fpos, fdef, (short int) mfi[a].rotation, 0, -1, -1, NULL);
		}

		delete[] mfi;
	}
}


int CFeatureHandler::AddFeature(CFeature* feature)
{
	if (freeIDs.empty()) {
		// alloc n new ids and randomly insert to freeIDs
		static const unsigned n = 100;

		std::vector<int> newIds(n);

		for (unsigned i = 0; i < n; ++i)
			newIds[i] = i + features.size();

		features.resize(features.size() + n, NULL);

		SyncedRNG rng;
		std::random_shuffle(newIds.begin(), newIds.end(), rng); // synced
		std::copy(newIds.begin(), newIds.end(), std::back_inserter(freeIDs));
	}
	
	feature->id = freeIDs.front();
	freeIDs.pop_front();
	activeFeatures.insert(feature);
	features[feature->id] = feature;
	SetFeatureUpdateable(feature);

	eventHandler.FeatureCreated(feature);
	return feature->id;
}


void CFeatureHandler::DeleteFeature(CFeature* feature)
{
	eventHandler.FeatureDestroyed(feature);

	toBeRemoved.push_back(feature->id);
}

CFeature* CFeatureHandler::GetFeature(int id)
{
	if (id >= 0 && id < features.size())
		return features[id];
	else
		return 0;
}


CFeature* CFeatureHandler::CreateWreckage(const float3& pos, const string& name,
	float rot, int facing, int iter, int team, int allyteam, bool emitSmoke, const UnitDef* udef,
	const float3& speed)
{
	const FeatureDef* fd;
	const string* defname = &name;

	int i = iter;
	do {
		if (defname->empty()) return NULL;
		fd = GetFeatureDef(*defname);
		if (!fd) return NULL;
		defname = &(fd->deathFeature);
	} while (--i > 0);

	if (luaRules && !luaRules->AllowFeatureCreation(fd, team, pos))
		return NULL;

	if (!fd->modelName.empty()) {
		CFeature* f = new CFeature();

		if (fd->resurrectable == 0 || (iter > 1 && fd->resurrectable < 0)) {
			f->Initialize(pos, fd, (short int) rot, facing, team, allyteam, NULL, speed, emitSmoke ? fd->smokeTime : 0);
		} else {
			f->Initialize(pos, fd, (short int) rot, facing, team, allyteam, udef, speed, emitSmoke ? fd->smokeTime : 0);
		}

		return f;
	}
	return NULL;
}


void CFeatureHandler::ExecuteBlockOps() {
	if (modInfo.asyncPathFinder) {
		for (CFeatureSet::iterator i = blockFeatures.begin(); i != blockFeatures.end(); ++i) {
			(*i)->ExecuteDelayOps();
		}
		blockFeatures.clear();
	}
}


void CFeatureHandler::Update()
{
	SCOPED_TIMER("FeatureHandler::Update");

	if ((gs->frameNum & 31) == 0) {
		// let all areareclaimers choose a target with a different id
		bool dontClear = false;
		for (list<int>::iterator it = toBeFreedIDs.begin(); it != toBeFreedIDs.end(); ++it) {
			if (CBuilderCAI::IsFeatureBeingReclaimed(*it)) {
				// postpone recycling
				dontClear = true;
				break;
			}
		}
		if (!dontClear)
			freeIDs.splice(freeIDs.end(), toBeFreedIDs, toBeFreedIDs.begin(), toBeFreedIDs.end());
	}

	if (toBeRemoved.empty() && !blockFeatures.empty()) {
		IPathManager::ScopedDisableThreading sdt;
		ExecuteBlockOps();
	}
	{
		GML_STDMUTEX_LOCK(rfeat); // Update

		if (!toBeRemoved.empty()) {
<<<<<<< HEAD
			IPathManager::ScopedDisableThreading sdt;
			ExecuteBlockOps();
=======
>>>>>>> 0933857c

			GML_RECMUTEX_LOCK(obj); // Update
			eventHandler.DeleteSyncedObjects();

			GML_RECMUTEX_LOCK(feat); // Update
			eventHandler.DeleteSyncedFeatures();

			GML_RECMUTEX_LOCK(quad); // Update

			while (!toBeRemoved.empty()) {
				CFeature* feature = GetFeature(toBeRemoved.back());
				toBeRemoved.pop_back();

				if (feature) {
<<<<<<< HEAD
					feature->ExecuteDelayOps();
					int delID = feature->id;
					toBeFreedIDs.push_back(delID);
=======
					toBeFreedIDs.push_back(feature->id);
>>>>>>> 0933857c
					activeFeatures.erase(feature);
					features[feature->id] = NULL;

					if (feature->inUpdateQue) {
						updateFeatures.erase(feature);
					}

					CSolidObject::SetDeletingRefID(feature->id + uh->MaxUnits());
					delete feature;
					CSolidObject::SetDeletingRefID(-1);
				}
			}
		}

		eventHandler.UpdateFeatures();
	}

	CFeatureSet::iterator fi = updateFeatures.begin();
	while (fi != updateFeatures.end()) {
		CFeature* feature = *fi;
		++fi;

		if (!feature->Update()) {
			// remove it
			feature->inUpdateQue = false;
			updateFeatures.erase(feature);
		}
	}
}

void CFeatureHandler::SetFeatureBlockChanged(CFeature* feature)
{
	blockFeatures.insert(feature);
}

void CFeatureHandler::SetFeatureUpdateable(CFeature* feature)
{
	if (feature->inUpdateQue) {
		return;
	}
	updateFeatures.insert(feature);
	feature->inUpdateQue = true;
}


void CFeatureHandler::TerrainChanged(int x1, int y1, int x2, int y2)
{
	const vector<int> &quads = qf->GetQuadsRectangle(float3(x1 * SQUARE_SIZE, 0, y1 * SQUARE_SIZE),
		float3(x2 * SQUARE_SIZE, 0, y2 * SQUARE_SIZE));

	for (vector<int>::const_iterator qi = quads.begin(); qi != quads.end(); ++qi) {
		list<CFeature*>::const_iterator fi;
		const list<CFeature*>& features = qf->GetQuad(*qi).features;

		for (fi = features.begin(); fi != features.end(); ++fi) {
			CFeature* feature = *fi;
			float3& fpos = feature->pos;

			float gh = ground->GetHeightReal(fpos.x, fpos.z);
			float wh = gh;

			if (feature->def->floating)
				wh = ground->GetHeightAboveWater(fpos.x, fpos.z);

			if (fpos.y > wh || fpos.y < gh) {
				feature->finalHeight = wh;
				feature->isMoving = false;

				// put this feature back in the update-queue
				SetFeatureUpdateable(feature);
			}
		}
	}
}<|MERGE_RESOLUTION|>--- conflicted
+++ resolved
@@ -423,11 +423,8 @@
 		GML_STDMUTEX_LOCK(rfeat); // Update
 
 		if (!toBeRemoved.empty()) {
-<<<<<<< HEAD
 			IPathManager::ScopedDisableThreading sdt;
 			ExecuteBlockOps();
-=======
->>>>>>> 0933857c
 
 			GML_RECMUTEX_LOCK(obj); // Update
 			eventHandler.DeleteSyncedObjects();
@@ -442,13 +439,8 @@
 				toBeRemoved.pop_back();
 
 				if (feature) {
-<<<<<<< HEAD
 					feature->ExecuteDelayOps();
-					int delID = feature->id;
-					toBeFreedIDs.push_back(delID);
-=======
 					toBeFreedIDs.push_back(feature->id);
->>>>>>> 0933857c
 					activeFeatures.erase(feature);
 					features[feature->id] = NULL;
 
