/* This file is part of the Spring engine (GPL v2 or later), see LICENSE.html */

#include "GroundMoveType.h"
#include "MoveDefHandler.h"
#include "ExternalAI/EngineOutHandler.h"
#include "Game/Camera.h"
#include "Game/GameHelper.h"
#include "Game/GlobalUnsynced.h"
#include "Game/Player.h"
#include "Game/SelectedUnits.h"
#include "Map/Ground.h"
#include "Map/MapInfo.h"
#include "Map/ReadMap.h"
#include "MoveMath/MoveMath.h"
#include "Sim/Features/Feature.h"
#include "Sim/Features/FeatureHandler.h"
#include "Sim/Misc/GeometricObjects.h"
#include "Sim/Misc/GroundBlockingObjectMap.h"
#include "Sim/Misc/ModInfo.h"
#include "Sim/Misc/QuadField.h"
#include "Sim/Misc/TeamHandler.h"
#include "Sim/Path/IPathController.hpp"
#include "Sim/Path/IPathManager.h"
#include "Sim/Units/Scripts/CobInstance.h"
#include "Sim/Units/UnitTypes/TransportUnit.h"
#include "Sim/Units/CommandAI/CommandAI.h"
#include "Sim/Units/CommandAI/MobileCAI.h"
#include "Sim/Units/UnitDef.h"
#include "Sim/Units/UnitHandler.h"
#include "Sim/Weapons/WeaponDefHandler.h"
#include "Sim/Weapons/Weapon.h"
#include "System/EventHandler.h"
#include "System/Log/ILog.h"
#include "System/FastMath.h"
#include "System/myMath.h"
#include "System/Vec2.h"
#include "System/Sound/SoundChannels.h"
#include "System/Sync/SyncTracer.h"

#if 1
#include "Rendering/IPathDrawer.h"
#define DEBUG_DRAWING_ENABLED pathDrawer->IsEnabled() && !Threading::multiThreadedSim
#else
#define DEBUG_DRAWING_ENABLED false
#endif

#define LOG_SECTION_GMT "GroundMoveType"
LOG_REGISTER_SECTION_GLOBAL(LOG_SECTION_GMT)

// use the specific section for all LOG*() calls in this source file
#ifdef LOG_SECTION_CURRENT
	#undef LOG_SECTION_CURRENT
#endif
#define LOG_SECTION_CURRENT LOG_SECTION_GMT

// speeds near (MAX_UNIT_SPEED * 1e1) elmos / frame can be caused by explosion impulses
// CUnitHandler removes units with speeds > MAX_UNIT_SPEED as soon as they exit the map,
// so the assertion can be less strict
#define ASSERT_SANE_OWNER_SPEED(v) assert(v.SqLength() < (MAX_UNIT_SPEED * MAX_UNIT_SPEED * 1e2));

// magic number to reduce damage taken from collisions
// between a very heavy and a very light CSolidObject
#define COLLISION_DAMAGE_MULT         0.02f

#define MIN_WAYPOINT_DISTANCE   SQUARE_SIZE
#define MAX_IDLING_SLOWUPDATES           16
#define IGNORE_OBSTACLES                  0
#define WAIT_FOR_PATH                     1
#define PLAY_SOUNDS                       1

#define UNIT_CMD_QUE_SIZE(u) (u->commandAI->commandQue.size())
#define UNIT_HAS_MOVE_CMD(u) (u->commandAI->commandQue.empty() || u->commandAI->commandQue[0].GetID() == CMD_MOVE)

#define FOOTPRINT_RADIUS(xs, zs, s) ((math::sqrt((xs * xs + zs * zs)) * 0.5f * SQUARE_SIZE) * s)
#define POS_IMPASSABLE(md, pos, u) (!md->TestMoveSquare(u, (pos).x / SQUARE_SIZE, (pos).z / SQUARE_SIZE))

// this one must be outside MT code
static const float MAX_AVOIDEE_COSINE = math::cosf(105.0f * (PI / 180.0f));

CR_BIND_DERIVED(CGroundMoveType, AMoveType, (NULL));

CR_REG_METADATA(CGroundMoveType, (
	CR_MEMBER(turnRate),
	CR_MEMBER(accRate),
	CR_MEMBER(decRate),

	CR_MEMBER(maxReverseSpeed),
	CR_MEMBER(wantedSpeed),
	CR_MEMBER(currentSpeed),
	CR_MEMBER(deltaSpeed),

	CR_MEMBER(pathId),
	CR_MEMBER(goalRadius),

	CR_MEMBER(currWayPoint),
	CR_MEMBER(nextWayPoint),
	CR_MEMBER(atGoal),
	CR_MEMBER(atEndOfPath),

	CR_MEMBER(currWayPointDist),
	CR_MEMBER(prevWayPointDist),

	CR_MEMBER(pathRequestDelay),

	CR_MEMBER(numIdlingUpdates),
	CR_MEMBER(numIdlingSlowUpdates),
	CR_MEMBER(wantedHeading),

	CR_MEMBER(moveSquareX),
	CR_MEMBER(moveSquareY),

	CR_MEMBER(nextObstacleAvoidanceUpdate),

	CR_MEMBER(skidding),
	CR_MEMBER(flying),
	CR_MEMBER(reversing),
	CR_MEMBER(idling),
	CR_MEMBER(canReverse),
	CR_MEMBER(useMainHeading),

	CR_MEMBER(waypointDir),
	CR_MEMBER(flatFrontDir),
	CR_MEMBER(lastAvoidanceDir),
	CR_MEMBER(mainHeadingPos),

	CR_MEMBER(skidRotVector),
	CR_MEMBER(skidRotSpeed),
	CR_MEMBER(skidRotAccel),
	CR_ENUM_MEMBER(oldPhysState),

	CR_RESERVED(64),
	CR_POSTLOAD(PostLoad)
));



std::vector<int2> CGroundMoveType::lineTable[LINETABLE_SIZE][LINETABLE_SIZE];

CGroundMoveType::CGroundMoveType(CUnit* owner):
	AMoveType(owner),
	pathController(IPathController::GetInstance(owner)),

	turnRate(0.1f),
	accRate(0.01f),
	decRate(0.01f),
	maxReverseSpeed(0.0f),
	wantedSpeed(0.0f),
	currentSpeed(0.0f),
	deltaSpeed(0.0f),

	pathId(0),
	goalRadius(0),

	currWayPoint(ZeroVector),
	nextWayPoint(ZeroVector),
	atGoal(false),
	atEndOfPath(false),

	currWayPointDist(0.0f),
	prevWayPointDist(0.0f),

	skidding(false),
	flying(false),
	reversing(false),
	idling(false),
	canReverse(owner->unitDef->rSpeed > 0.0f),
	useMainHeading(false),

	skidRotVector(UpVector),
	skidRotSpeed(0.0f),
	skidRotAccel(0.0f),

	oldPhysState(CSolidObject::OnGround),

	flatFrontDir(0.0f, 0.0, 1.0f),
	lastAvoidanceDir(ZeroVector),
	mainHeadingPos(ZeroVector),

	nextObstacleAvoidanceUpdate(0),
	pathRequestDelay(0),

	numIdlingUpdates(0),
	numIdlingSlowUpdates(0),

	wantedHeading(0)
{
	assert(owner != NULL);
	assert(owner->unitDef != NULL);

	moveSquareX = owner->pos.x / MIN_WAYPOINT_DISTANCE;
	moveSquareY = owner->pos.z / MIN_WAYPOINT_DISTANCE;

	// maxSpeed is set in AMoveType's ctor
	maxReverseSpeed = owner->unitDef->rSpeed / GAME_SPEED;

	turnRate = owner->unitDef->turnRate;
	accRate = std::max(0.01f, owner->unitDef->maxAcc);
	decRate = std::max(0.01f, owner->unitDef->maxDec);
}

CGroundMoveType::~CGroundMoveType()
{
	ASSERT_SINGLETHREADED_SIM();
	if (pathId != 0) {
		pathManager->DeletePath(pathId);
	}

	IPathController::FreeInstance(pathController);
}

void CGroundMoveType::PostLoad()
{
	// HACK: re-initialize path after load
	if (pathId != 0) {
		pathId = pathManager->RequestPath(owner, owner->moveDef, owner->pos, goalPos, goalRadius, true);
	}
}

bool CGroundMoveType::Update()
{
	ASSERT_SYNCED(owner->pos);

	if (owner->GetTransporter() != NULL) {
		return false;
	}

	if (OnSlope(1.0f)) {
		skidding = true;
	}
	if (skidding) {
		UpdateSkid();
		return false;
	}

	ASSERT_SYNCED(owner->pos);

	// set drop height when we start to drop
	if (owner->falling) {
		UpdateControlledDrop();
		return false;
	}

	ASSERT_SYNCED(owner->pos);

	bool hasMoved = false;
	bool wantReverse = false;

	const short heading = owner->heading;

	if (owner->IsStunned() || owner->beingBuilt) {
		owner->QueScriptStopMoving();
		ChangeSpeed(0.0f, false);
	} else {
		if (owner->fpsControlPlayer != NULL) {
			wantReverse = UpdateDirectControl();
		} else {
			wantReverse = FollowPath();
		}
	}

	// these must be executed even when stunned (so
	// units do not get buried by restoring terrain)
	UpdateOwnerPos(wantReverse);
	AdjustPosToWaterLine();
	HandleObjectCollisions();

	ASSERT_SANE_OWNER_SPEED(owner->speed);

	// <dif> is normally equal to owner->speed (if no collisions)
	// we need more precision (less tolerance) in the y-dimension
	// for all-terrain units that are slowed down a lot on cliffs
	const float3 posDif = owner->pos - oldPos;
	const float3 cmpEps = float3(float3::CMP_EPS, float3::CMP_EPS * 1e-2f, float3::CMP_EPS);

	if (posDif.equals(ZeroVector, cmpEps)) {
		// note: the float3::== test is not exact, so even if this
		// evaluates to true the unit might still have an epsilon
		// speed vector --> nullify it to prevent apparent visual
		// micro-stuttering (speed is used to extrapolate drawPos)
		owner->speed = ZeroVector;

		// negative y-coordinates indicate temporary waypoints that
		// only exist while we are still waiting for the pathfinder
		// (so we want to avoid being considered "idle", since that
		// will cause our path to be re-requested and again give us
		// a temporary waypoint, etc.)
		// NOTE: this is only relevant for QTPFS (at present)
		// if the unit is just turning in-place over several frames
		// (eg. to maneuver around an obstacle), do not consider it
		// as "idling"
		idling = true;
		idling &= (currWayPoint.y != -1.0f && nextWayPoint.y != -1.0f);
		idling &= (std::abs(owner->heading - heading) < turnRate);
		hasMoved = false;
	} else {
		// the terrain-test is done (differently) in UpdateOwnerPos instead
		// TestNewTerrainSquare();

		// note: HandleObjectCollisions() may have negated the position set
		// by UpdateOwnerPos() (so that owner->pos is again equal to oldPos)
		// note: the idling-check can only succeed if we are oriented in the
		// direction of our waypoint, which compensates for the fact distance
		// decreases much less quickly when moving orthogonal to <waypointDir>
		oldPos = owner->pos;

		const float3 ffd = flatFrontDir * posDif.SqLength() * 0.5f;
		const float3 wpd = waypointDir * ((int(!reversing) * 2) - 1);

		// too many false negatives: speed is unreliable if stuck behind an obstacle
		//   idling = (owner->speed.SqLength() < (accRate * accRate));
		//   idling &= (Square(currWayPointDist - prevWayPointDist) <= (accRate * accRate));
		// too many false positives: waypoint-distance delta and speed vary too much
		//   idling = (Square(currWayPointDist - prevWayPointDist) < owner->speed.SqLength());
		// too many false positives: many slow units cannot even manage 1 elmo/frame
		//   idling = (Square(currWayPointDist - prevWayPointDist) < 1.0f);
		idling = true;
		idling &= (math::fabs(posDif.y) < math::fabs(cmpEps.y * owner->pos.y));
		idling &= (Square(currWayPointDist - prevWayPointDist) < ffd.dot(wpd));
		hasMoved = true;
	}

	return hasMoved;
}

void CGroundMoveType::SlowUpdate()
{
	if (pathId > 0 && pathManager->IsFailPath(pathId)) {
		pathManager->DeletePath(pathId);
		pathId = 0;
	}
	if (owner->GetTransporter() != NULL) {
		if (progressState == Active) {
			StopEngine();
		}
	} else {
		if (progressState == Active) {
			if (pathId != 0) {
				if (idling) {
					numIdlingSlowUpdates = std::min(MAX_IDLING_SLOWUPDATES, int(numIdlingSlowUpdates + 1));
				} else {
					numIdlingSlowUpdates = std::max(0, int(numIdlingSlowUpdates - 1));
				}

				if (numIdlingUpdates > (SHORTINT_MAXVALUE / turnRate)) {
					// case A: we have a path but are not moving
					LOG_L(L_DEBUG,
							"SlowUpdate: unit %i has pathID %i but %i ETA failures",
							owner->id, pathId, numIdlingUpdates);

					if (numIdlingSlowUpdates < MAX_IDLING_SLOWUPDATES) {
						StopEngine();
						StartEngine();
					} else {
						// unit probably ended up on a non-traversable
						// square, or got stuck in a non-moving crowd
						Fail();
					}
				}
			} else {
				if (gs->frameNum > pathRequestDelay) {
					// case B: we want to be moving but don't have a path
					LOG_L(L_DEBUG, "SlowUpdate: unit %i has no path", owner->id);

					StopEngine();
					StartEngine();
				}
			}
		}

		if (!flying) {
			// move us into the map, and update <oldPos>
			// to prevent any extreme changes in <speed>
			if (!owner->pos.IsInBounds()) {
				owner->Move3D(oldPos = owner->pos.cClampInBounds(), false);
			}
		}
	}

	AMoveType::SlowUpdate();
}


/*
Sets unit to start moving against given position with max speed.
*/
void CGroundMoveType::StartMoving(float3 pos, float goalRadius) {
	StartMoving(pos, goalRadius, (reversing? maxReverseSpeed: maxSpeed));
}


/*
Sets owner unit to start moving against given position with requested speed.
*/
void CGroundMoveType::StartMoving(float3 moveGoalPos, float _goalRadius, float speed)
{
#ifdef TRACE_SYNC
	tracefile << "[" << __FUNCTION__ << "] ";
	tracefile << owner->pos.x << " " << owner->pos.y << " " << owner->pos.z << " " << owner->id << "\n";
#endif

	if (progressState == Active) {
		StopEngine();
	}

	// set the new goal
	goalPos.x = moveGoalPos.x;
	goalPos.z = moveGoalPos.z;
	goalPos.y = 0.0f;
	goalRadius = _goalRadius;
	atGoal = false;

	useMainHeading = false;
	progressState = Active;

	numIdlingUpdates = 0;
	numIdlingSlowUpdates = 0;

	currWayPointDist = 0.0f;
	prevWayPointDist = 0.0f;

	LOG_L(L_DEBUG, "StartMoving: starting engine for unit %i", owner->id);

	StartEngine();

	#if (PLAY_SOUNDS == 1)
	if (owner->team == gu->myTeam) {
		Channels::General.PlayRandomSample(owner->unitDef->sounds.activate, owner);
	}
	#endif
}

void CGroundMoveType::StopMoving() {
#ifdef TRACE_SYNC
	tracefile << "[" << __FUNCTION__ << "] ";
	tracefile << owner->pos.x << " " << owner->pos.y << " " << owner->pos.z << " " << owner->id << "\n";
#endif

	LOG_L(L_DEBUG, "StopMoving: stopping engine for unit %i", owner->id);

	StopEngine();

	useMainHeading = false;
	progressState = Done;
}



bool CGroundMoveType::FollowPath()
{
	bool wantReverse = false;

	if (pathId == 0) {
		ChangeSpeed(0.0f, false);
		SetMainHeading();
	} else {
		ASSERT_SYNCED(currWayPoint);
		ASSERT_SYNCED(nextWayPoint);
		ASSERT_SYNCED(owner->pos);

		prevWayPointDist = currWayPointDist;
		currWayPointDist = owner->pos.distance2D(currWayPoint);

		{
			// NOTE:
			//     uses owner->pos instead of currWayPoint (ie. not the same as atEndOfPath)
			//
			//     if our first command is a build-order, then goalRadius is set to our build-range
			//     and we cannot increase tolerance safely (otherwise the unit might stop when still
			//     outside its range and fail to start construction)
			const float curGoalDistSq = (owner->pos - goalPos).SqLength2D();
			const float minGoalDistSq = (UNIT_HAS_MOVE_CMD(owner))?
				Square(goalRadius * (numIdlingSlowUpdates + 1)):
				Square(goalRadius                             );

			atGoal |= (curGoalDistSq < minGoalDistSq);
		}

		if (!atGoal) {
			if (!idling) {
				numIdlingUpdates = std::max(0, int(numIdlingUpdates - 1));
			} else {
				numIdlingUpdates = std::min(SHORTINT_MAXVALUE, int(numIdlingUpdates + 1));
			}
		}

		if (!atEndOfPath) {
			GetNextWayPoint();
		} else {
			if (atGoal) {
				Arrived();
			}
		}

		// set direction to waypoint AFTER requesting it
		waypointDir.x = currWayPoint.x - owner->pos.x;
		waypointDir.z = currWayPoint.z - owner->pos.z;
		waypointDir.y = 0.0f;
		waypointDir.SafeNormalize();

		ASSERT_SYNCED(waypointDir);

		if (waypointDir.dot(flatFrontDir) < 0.0f) {
			wantReverse = WantReverse(waypointDir);
		}

		// apply obstacle avoidance (steering)
		const float3 rawWantedDir = waypointDir * (int(!wantReverse) * 2 - 1);
		const float3& modWantedDir = GetObstacleAvoidanceDir(rawWantedDir);

		// ASSERT_SYNCED(modWantedDir);

		ChangeHeading(GetHeadingFromVector(modWantedDir.x, modWantedDir.z));
		ChangeSpeed(maxWantedSpeed, wantReverse);
	}

	pathManager->UpdatePath(owner, pathId);
	return wantReverse;
}

void CGroundMoveType::ChangeSpeed(float newWantedSpeed, bool wantReverse, bool fpsMode)
{
	wantedSpeed = newWantedSpeed;

	// round low speeds to zero
	if (wantedSpeed <= 0.0f && currentSpeed < 0.01f) {
		currentSpeed = 0.0f;
		deltaSpeed = 0.0f;
		return;
	}

	// first calculate the "unrestricted" speed and acceleration
	float targetSpeed = wantReverse? maxReverseSpeed: maxSpeed;

	#if (WAIT_FOR_PATH == 1)
	// don't move until we have an actual path, trying to hide queuing
	// lag is too dangerous since units can blindly drive into objects,
	// cliffs, etc. (requires the QTPFS idle-check in Update)
	if (currWayPoint.y == -1.0f && nextWayPoint.y == -1.0f) {
		targetSpeed = 0.0f;
	} else
	#endif
	{
		if (wantedSpeed > 0.0f) {
			const UnitDef* ud = owner->unitDef;
			const MoveDef* md = owner->moveDef;

			const float groundMod = CMoveMath::GetPosSpeedMod(*md, owner->pos, flatFrontDir);
			const float curGoalDistSq = (owner->pos - goalPos).SqLength2D();
			const float minGoalDistSq = Square(BrakingDistance(currentSpeed));

			const float3& waypointDifFwd = waypointDir;
			const float3  waypointDifRev = -waypointDifFwd;

			const float3& waypointDif = reversing? waypointDifRev: waypointDifFwd;
			const short turnDeltaHeading = owner->heading - GetHeadingFromVector(waypointDif.x, waypointDif.z);

			// NOTE: <= 2 because every CMD_MOVE has a trailing CMD_SET_WANTED_MAX_SPEED
			const bool startBraking = (UNIT_CMD_QUE_SIZE(owner) <= 2 && curGoalDistSq <= minGoalDistSq);

			if (!fpsMode && turnDeltaHeading != 0) {
				// only auto-adjust speed for turns when not in FPS mode
				const float reqTurnAngle = math::fabs(180.0f * (owner->heading - wantedHeading) / SHORTINT_MAXVALUE);
				const float maxTurnAngle = (turnRate / SPRING_CIRCLE_DIVS) * 360.0f;

				float turnSpeed = (reversing)? maxReverseSpeed: maxSpeed;

				if (reqTurnAngle != 0.0f) {
					turnSpeed *= std::min(maxTurnAngle / reqTurnAngle, 1.0f);
				}

				if (waypointDir.SqLength() > 0.1f) {
					if (!ud->turnInPlace) {
						targetSpeed = std::max(ud->turnInPlaceSpeedLimit, turnSpeed);
					} else {
						if (reqTurnAngle > ud->turnInPlaceAngleLimit) {
							targetSpeed = turnSpeed;
						}
					}
				}

				if (atEndOfPath) {
					// at this point, Update() will no longer call GetNextWayPoint()
					// and we must slow down to prevent entering an infinite circle
					targetSpeed = std::min(targetSpeed, (currWayPointDist * PI) / (SPRING_CIRCLE_DIVS / turnRate));
				}
			}

			// now apply the terrain and command restrictions
			// NOTE:
			//     if wantedSpeed > targetSpeed, the unit will
			//     not accelerate to speed > targetSpeed unless
			//     its actual max{Reverse}Speed is also changed
			//
			//     raise wantedSpeed iff the terrain-modifier is
			//     larger than 1 (so units still get their speed
			//     bonus correctly), otherwise leave it untouched
			wantedSpeed *= std::max(groundMod, 1.0f);
			targetSpeed *= groundMod;
			targetSpeed *= ((startBraking)? 0.0f: 1.0f);
			targetSpeed = std::min(targetSpeed, wantedSpeed);
		} else {
			targetSpeed = 0.0f;
		}
	}

	deltaSpeed = pathController->GetDeltaSpeed(
		pathId,
		targetSpeed,
		currentSpeed,
		accRate,
		decRate,
		wantReverse,
		reversing
	);
}

/*
 * Changes the heading of the owner.
 * FIXME near-duplicate of HoverAirMoveType::UpdateHeading
 */
void CGroundMoveType::ChangeHeading(short newHeading) {
	if (flying) return;
	if (owner->GetTransporter() != NULL) return;

	owner->heading += pathController->GetDeltaHeading(pathId, (wantedHeading = newHeading), owner->heading, turnRate);

	owner->UpdateDirVectors(!owner->upright && maxSpeed > 0.0f, true);
	owner->UpdateMidAndAimPos();

	flatFrontDir = owner->frontdir;
	flatFrontDir.y = 0.0f;
	flatFrontDir.Normalize();
}




bool CGroundMoveType::CanApplyImpulse(const float3& impulse)
{
	// NOTE: ships must be able to receive impulse too (for collision handling)
	if (owner->beingBuilt)
		return false;
	// TODO: or apply impulse to the transporter?
	if (owner->GetTransporter() != NULL)
		return false;
	if (impulse.SqLength() <= 0.01f)
		return false;
	// TODO (92.0+):
	//   we should not delay the skidding-state until owner has "accumulated" an
	//   arbitrary hardcoded amount of impulse (possibly across several frames!),
	//   but enter it on any vector with non-zero length --> most weapon impulses
	//   will just reduce the unit's speed a bit
	//   there should probably be a configurable minimum-impulse below which the
	//   unit does not react at all (can re-use SolidObject::residualImpulse for
	//   this) but also does NOT store the impulse like a small-charge capacitor,
	//   see CUnit::StoreImpulse
	if (owner->residualImpulse.SqLength() <= 9.0f)
		return false;

	skidding = true;
	useHeading = false;

	skidRotSpeed = 0.0f;
	skidRotAccel = 0.0f;

	float3 newSpeed = owner->speed + owner->residualImpulse;
	float3 skidDir = owner->frontdir;

	if (newSpeed.SqLength2D() >= 0.01f) {
		skidDir = newSpeed;
		skidDir.y = 0.0f;
		skidDir.Normalize();
	}

	skidRotVector = skidDir.cross(UpVector);

	oldPhysState = owner->physicalState;
	owner->physicalState = CSolidObject::Flying;

	if (newSpeed.dot(ground->GetNormal(owner->pos.x, owner->pos.z)) > 0.2f) {
		skidRotAccel = (gs->randFloat(owner) - 0.5f) * 0.04f;
		flying = true;
	}

	ASSERT_SANE_OWNER_SPEED(newSpeed);
	// indicate we want to react to the impulse
	return true;
}

void CGroundMoveType::UpdateSkid()
{
	ASSERT_SYNCED(owner->midPos);

	const float3& pos = owner->pos;
	      float3& speed  = owner->speed;

	const UnitDef* ud = owner->unitDef;
	const float groundHeight = GetGroundHeight(pos);

	if (flying) {
		// water drag
		if (pos.y < 0.0f)
			speed *= 0.95f;

		const float impactSpeed = pos.IsInBounds()?
			-speed.dot(ground->GetNormal(pos.x, pos.z)):
			-speed.dot(UpVector);
		const float impactDamageMult = impactSpeed * owner->mass * COLLISION_DAMAGE_MULT;
		const bool doColliderDamage = (modInfo.allowUnitCollisionDamage && impactSpeed > ud->minCollisionSpeed && ud->minCollisionSpeed >= 0.0f);

		if (groundHeight > pos.y) {
			// ground impact, stop flying
			flying = false;

			owner->Move1D(groundHeight, 1, false);

			// deal ground impact damage
			// TODO:
			//     bouncing behaves too much like a rubber-ball,
			//     most impact energy needs to go into the ground
			if (doColliderDamage) {
				owner->QueDoDamage(owner, impactDamageMult, ZeroVector, -CSolidObject::DAMAGE_COLLISION_GROUND);
			}

			skidRotSpeed = 0.0f;
			// skidRotAccel = 0.0f;
		} else {
			speed.y += mapInfo->map.gravity;
		}
	} else {
		// *assume* this means the unit is still on the ground
		// (Lua gadgetry can interfere with our "physics" logic)
		float speedf = speed.Length();
		float skidRotSpd = 0.0f;

		const bool onSlope = OnSlope(-1.0f);
		const float speedReduction = 0.35f;

		if (speedf < speedReduction && !onSlope) {
			// stop skidding
			speed = ZeroVector;

			skidding = false;
			useHeading = true;

			owner->physicalState = oldPhysState;

			skidRotSpd = math::floor(skidRotSpeed + skidRotAccel + 0.5f);
			skidRotAccel = (skidRotSpd - skidRotSpeed) * 0.5f;
			skidRotAccel *= (PI / 180.0f);

			ChangeHeading(owner->heading);
		} else {
			if (onSlope) {
				const float3 normal = ground->GetNormal(pos.x, pos.z);
				const float3 normalForce = normal * normal.dot(UpVector * mapInfo->map.gravity);
				const float3 newForce = UpVector * mapInfo->map.gravity - normalForce;

				speed += newForce;
				speedf = speed.Length();
				speed *= (1.0f - (0.1f * normal.y));
			} else {
				speed *= (1.0f - std::min(1.0f, speedReduction / speedf)); // clamped 0..1
			}

			// number of frames until rotational speed would drop to 0
			const float remTime = std::max(1.0f, speedf / speedReduction);

			skidRotSpd = math::floor(skidRotSpeed + skidRotAccel * (remTime - 1.0f) + 0.5f);
			skidRotAccel = (skidRotSpd - skidRotSpeed) / remTime;
			skidRotAccel *= (PI / 180.0f);

			if (math::floor(skidRotSpeed) != math::floor(skidRotSpeed + skidRotAccel)) {
				skidRotSpeed = 0.0f;
				skidRotAccel = 0.0f;
			}
		}

		if ((groundHeight - pos.y) < (speed.y + mapInfo->map.gravity)) {
			speed.y += mapInfo->map.gravity;

			flying = true;
			skidding = true; // flying requires skidding
			useHeading = false; // and relies on CalcSkidRot
		} else if ((groundHeight - pos.y) > speed.y) {
			const float3& normal = (pos.IsInBounds())? ground->GetNormal(pos.x, pos.z): UpVector;
			const float dot = speed.dot(normal);

			if (dot > 0.0f) {
				speed *= 0.95f;
			} else {
				speed += (normal * (math::fabs(speed.dot(normal)) + 0.1f)) * 1.9f;
				speed *= 0.8f;
			}
		}
	}

	// translate before rotate, match terrain normal if not in air
	owner->Move3D(speed, true);
	owner->UpdateDirVectors(true, true);

	if (skidding) {
		CalcSkidRot();
		CheckCollisionSkid();
	} else {
		// do this here since ::Update returns early if it calls us
		HandleObjectCollisions();
	}

	// always update <oldPos> here so that <speed> does not make
	// extreme jumps when the unit transitions from skidding back
	// to non-skidding
	oldPos = owner->pos;

	ASSERT_SANE_OWNER_SPEED(speed);
	ASSERT_SYNCED(owner->midPos);
}

void CGroundMoveType::UpdateControlledDrop()
{
	if (!owner->falling)
		return;

	const float3& pos = owner->pos;
	      float3& speed = owner->speed;

	speed.y += (mapInfo->map.gravity * owner->fallSpeed);
	speed.y = std::min(speed.y, 0.0f);

	owner->Move3D(speed, true);

	// water drag
	if (pos.y < 0.0f)
		speed *= 0.90;

	const float wh = GetGroundHeight(pos);

	if (wh > pos.y) {
		// ground impact
		owner->Move1D(wh, 1, (owner->falling = false));
		owner->QueScriptLanded(); //stop parachute animation
	}
}

void CGroundMoveType::CheckCollisionSkid()
{
	CUnit* collider = owner;

	// NOTE:
	//     the QuadField::Get* functions check o->midPos,
	//     but the quad(s) that objects are stored in are
	//     derived from o->pos (!)
	const float3& pos = collider->pos;
	const UnitDef* colliderUD = collider->unitDef;
	const std::vector<CUnit*>& nearUnits = qf->StableGetUnitsExact(pos, collider->radius);
	const std::vector<CFeature*>& nearFeatures = qf->StableGetFeaturesExact(pos, collider->radius);

	for (std::vector<CUnit*>::const_iterator ui = nearUnits.begin(); ui != nearUnits.end(); ++ui) {
		CUnit* collidee = *ui;
		const UnitDef* collideeUD = collider->unitDef;

		const float sqDist = (pos - collidee->StablePos()).SqLength();
		const float totRad = collider->radius + collidee->StableRadius();

		if ((sqDist >= totRad * totRad) || (sqDist <= 0.01f)) {
			continue;
		}

		// stop units from reaching escape velocity
		const float3 dif = (pos - collidee->StablePos()).SafeNormalize();

		if (collidee->moveDef == NULL) {
			const float impactSpeed = -collider->speed.dot(dif);
			const float impactDamageMult = std::min(impactSpeed * collider->mass * COLLISION_DAMAGE_MULT, MAX_UNIT_SPEED);

			const bool doColliderDamage = (modInfo.allowUnitCollisionDamage && impactSpeed > colliderUD->minCollisionSpeed && colliderUD->minCollisionSpeed >= 0.0f);
			const bool doCollideeDamage = (modInfo.allowUnitCollisionDamage && impactSpeed > collideeUD->minCollisionSpeed && collideeUD->minCollisionSpeed >= 0.0f);

			if (impactSpeed <= 0.0f)
				continue;

			collider->Move3D(dif * impactSpeed, true);
			collider->speed += ((dif * impactSpeed) * 1.8f);

			// damage the collider, no added impulse
			if (doColliderDamage) {
				collider->QueDoDamage(collider, impactDamageMult, ZeroVector, -CSolidObject::DAMAGE_COLLISION_OBJECT);
			}
			// damage the (static) collidee based on collider's mass, no added impulse
			if (doCollideeDamage) {
				collider->QueDoDamage(collidee, impactDamageMult, ZeroVector, -CSolidObject::DAMAGE_COLLISION_OBJECT);
			}
		} else {
			assert(collider->mass > 0.0f && collidee->StableMass() > 0.0f);

			// don't conserve momentum (impact speed is halved, so impulses are too)
			// --> collisions are neither truly elastic nor truly inelastic to prevent
			// the simulation from blowing up from impulses applied to tight groups of
			// units
			const float impactSpeed = (collidee->StableSpeed() - collider->speed).dot(dif) * 0.5f;
			const float colliderRelMass = (collider->mass / (collider->mass + collidee->StableMass()));
			const float colliderRelImpactSpeed = impactSpeed * (1.0f - colliderRelMass);
			const float collideeRelImpactSpeed = impactSpeed * (       colliderRelMass); 

			const float  colliderImpactDmgMult = std::min(colliderRelImpactSpeed * collider->mass * COLLISION_DAMAGE_MULT, MAX_UNIT_SPEED);
			const float  collideeImpactDmgMult = std::min(collideeRelImpactSpeed * collider->mass * COLLISION_DAMAGE_MULT, MAX_UNIT_SPEED);
			const float3 colliderImpactImpulse = dif * colliderRelImpactSpeed;
			const float3 collideeImpactImpulse = dif * collideeRelImpactSpeed;

			const bool doColliderDamage = (modInfo.allowUnitCollisionDamage && impactSpeed > colliderUD->minCollisionSpeed && colliderUD->minCollisionSpeed >= 0.0f);
			const bool doCollideeDamage = (modInfo.allowUnitCollisionDamage && impactSpeed > collideeUD->minCollisionSpeed && collideeUD->minCollisionSpeed >= 0.0f);

			if (impactSpeed <= 0.0f)
				continue;

			collider->Move3D( colliderImpactImpulse, true);
			collider->QueMoveUnit(collidee, -collideeImpactImpulse, true, false);

			// damage the collider
			if (doColliderDamage) {
				collider->QueDoDamage(collider, colliderImpactDmgMult, dif * colliderImpactDmgMult, -CSolidObject::DAMAGE_COLLISION_OBJECT);
			}
			// damage the collidee
			if (doCollideeDamage) {
				collider->QueDoDamage(collidee, collideeImpactDmgMult, dif * -collideeImpactDmgMult, -CSolidObject::DAMAGE_COLLISION_OBJECT);
			}

			collider->speed += colliderImpactImpulse;
			collider->QueChangeSpeed(collidee, -collideeImpactImpulse, 1.0f);
		}
	}

	for (std::vector<CFeature*>::const_iterator fi = nearFeatures.begin(); fi != nearFeatures.end(); ++fi) {
		CFeature* f = *fi;

		if (!f->StableBlocking())
			continue;

		const float sqDist = (pos - f->StablePos()).SqLength();
		const float totRad = collider->radius + f->StableRadius();

		if ((sqDist >= totRad * totRad) || (sqDist <= 0.01f))
			continue;

		const float3 dif = (pos - f->StablePos()).SafeNormalize();
		const float impactSpeed = -collider->speed.dot(dif);
		const float impactDamageMult = std::min(impactSpeed * collider->mass * COLLISION_DAMAGE_MULT, MAX_UNIT_SPEED);
		const float3 impactImpulse = dif * impactSpeed;
		const bool doColliderDamage = (modInfo.allowUnitCollisionDamage && impactSpeed > colliderUD->minCollisionSpeed && colliderUD->minCollisionSpeed >= 0.0f);

		if (impactSpeed <= 0.0f)
			continue;

		collider->Move3D(impactImpulse, true);
		collider->speed += (impactImpulse * 1.8f);

		// damage the collider, no added impulse (!) 
		if (doColliderDamage) {
			collider->QueDoDamage(collider, impactDamageMult, ZeroVector, -CSolidObject::DAMAGE_COLLISION_OBJECT);
		}

		// damage the collidee feature based on collider's mass
		collider->QueDoDamage(f, impactDamageMult, -impactImpulse, -CSolidObject::DAMAGE_COLLISION_OBJECT);
	}

	ASSERT_SANE_OWNER_SPEED(collider->speed);
}

void CGroundMoveType::CalcSkidRot()
{
	skidRotSpeed += skidRotAccel;
	skidRotSpeed *= 0.999f;
	skidRotAccel *= 0.95f;

	const float angle = (skidRotSpeed / GAME_SPEED) * (PI * 2.0f);
	const float cosp = math::cos(angle);
	const float sinp = math::sin(angle);

	float3 f1 = skidRotVector * skidRotVector.dot(owner->frontdir);
	float3 f2 = owner->frontdir - f1;

	float3 r1 = skidRotVector * skidRotVector.dot(owner->rightdir);
	float3 r2 = owner->rightdir - r1;

	float3 u1 = skidRotVector * skidRotVector.dot(owner->updir);
	float3 u2 = owner->updir - u1;

	f2 = f2 * cosp + f2.cross(skidRotVector) * sinp;
	r2 = r2 * cosp + r2.cross(skidRotVector) * sinp;
	u2 = u2 * cosp + u2.cross(skidRotVector) * sinp;

	owner->frontdir = f1 + f2;
	owner->rightdir = r1 + r2;
	owner->updir    = u1 + u2;

	owner->UpdateMidAndAimPos();
}




/*
 * Dynamic obstacle avoidance, helps the unit to
 * follow the path even when it's not perfect.
 */
float3 CGroundMoveType::GetObstacleAvoidanceDir(const float3& desiredDir) {
	#if (IGNORE_OBSTACLES == 1)
	return desiredDir;
	#endif

	// Obstacle-avoidance-system only needs to be run if the unit wants to move
	if (pathId == 0)
		return ZeroVector;

	// Speed-optimizer. Reduces the times this system is run.
	if (gs->frameNum < nextObstacleAvoidanceUpdate)
		return lastAvoidanceDir;

	float3 avoidanceVec = ZeroVector;
	float3 avoidanceDir = desiredDir;

	lastAvoidanceDir = desiredDir;
	nextObstacleAvoidanceUpdate = gs->frameNum + 1;

	CUnit* avoider = owner;
	//const UnitDef* avoiderUD = avoider->unitDef;
	const MoveDef* avoiderMD = avoider->moveDef;

	static const float AVOIDER_DIR_WEIGHT = 1.0f;
	static const float DESIRED_DIR_WEIGHT = 0.5f;
	static const float LAST_DIR_MIX_ALPHA = 0.7f;

	// now we do the obstacle avoidance proper
	// avoider always uses its never-rotated MoveDef footprint
	const float avoidanceRadius = std::max(currentSpeed, 1.0f) * (avoider->radius * 2.0f);
	const float avoiderRadius = FOOTPRINT_RADIUS(avoiderMD->xsize, avoiderMD->zsize, 1.0f);

	const std::vector<CSolidObject*> objects = qf->StableGetSolidsExact(avoider->pos, avoidanceRadius);

	for (std::vector<CSolidObject*>::const_iterator oi = objects.begin(); oi != objects.end(); ++oi) {
		const CSolidObject* avoidee = *oi;
		const MoveDef* avoideeMD = avoidee->moveDef;
		const UnitDef* avoideeUD = dynamic_cast<const UnitDef*>(avoidee->objectDef);

		// cases in which there is no need to avoid this obstacle
		if (avoidee == owner)
			continue;
		// ignore aircraft (or flying ground units)
		if (avoidee->StablePhysicalState() == CSolidObject::Hovering || avoidee->StablePhysicalState() == CSolidObject::Flying)
			continue;
		if (CMoveMath::IsNonBlocking(*avoiderMD, avoidee, avoider))
			continue;
		if (!CMoveMath::CrushResistant(*avoiderMD, avoidee))
			continue;

		const bool avoideeMobile  = (avoideeMD != NULL);
		const bool avoideeMovable = (avoideeUD != NULL && !avoideeUD->pushResistant);

		const float3 avoideeVector = (avoider->pos + avoider->speed) - (avoidee->StablePos() + avoidee->StableSpeed());

		// use the avoidee's MoveDef footprint as radius if it is mobile
		// use the avoidee's Unit (not UnitDef) footprint as radius otherwise
		const float avoideeRadius = avoideeMobile?
			FOOTPRINT_RADIUS(avoideeMD->xsize, avoideeMD->zsize, 1.0f):
			FOOTPRINT_RADIUS(avoidee->StableXSize(), avoidee->StableZSize(), 1.0f);
		const float avoidanceRadiusSum = avoiderRadius + avoideeRadius;
		const float avoidanceMassSum = avoider->mass + avoidee->StableMass();
		const float avoideeMassScale = (avoideeMobile)? (avoidee->StableMass() / avoidanceMassSum): 1.0f;
		const float avoideeDistSq = avoideeVector.SqLength();
		const float avoideeDist   = fastmath::sqrt2(avoideeDistSq) + 0.01f;

		// do not bother steering around idling MOBILE objects
		// (since collision handling will just push them aside)
		if (avoideeMobile && avoideeMovable) {
			if (!avoiderMD->avoidMobilesOnPath || (!avoidee->StableIsMoving() && avoidee->StableAllyTeam() == avoider->allyteam)) {
				continue;
			}
		}
		// ignore objects that are more than this many degrees off-center from us
		if (avoider->frontdir.dot(-(avoideeVector / avoideeDist)) < MAX_AVOIDEE_COSINE)
			continue;

		if (avoideeDistSq >= Square(std::max(currentSpeed, 1.0f) * GAME_SPEED + avoidanceRadiusSum))
			continue;
		if (avoideeDistSq >= avoider->pos.SqDistance2D(goalPos))
			continue;

		// if object and unit in relative motion are closing in on one another
		// (or not yet fully apart), then the object is on the path of the unit
		// and they are not collided
		if (DEBUG_DRAWING_ENABLED) {
			GML_RECMUTEX_LOCK(sel); // GetObstacleAvoidanceDir

			if (selectedUnits.selectedUnits.find(owner) != selectedUnits.selectedUnits.end()) {
				geometricObjects->AddLine(avoider->pos + (UpVector * 20.0f), avoidee->StablePos() + (UpVector * 20.0f), 3, 1, 4);
			}
		}

		float avoiderTurnSign = ((avoidee->StablePos().dot(avoider->rightdir) - avoider->pos.dot(avoider->rightdir)) <= 0.0f) * 2.0f - 1.0f;
		float avoideeTurnSign = ((avoider->pos.dot(avoidee->StableRightDir()) - avoidee->StablePos().dot(avoidee->StableRightDir())) <= 0.0f) * 2.0f - 1.0f;

		// for mobile units, avoidance-response is modulated by angle
		// between avoidee's and avoider's frontdir such that maximal
		// avoidance occurs when they are anti-parallel
		const float avoidanceCosAngle = Clamp(avoider->frontdir.dot(avoidee->StableFrontDir()), -1.0f, 1.0f);
		const float avoidanceResponse = (1.0f - avoidanceCosAngle * int(avoideeMobile)) + 0.1f;
		const float avoidanceFallOff  = (1.0f - std::min(1.0f, avoideeDist / (5.0f * avoidanceRadiusSum)));

		// if parties are anti-parallel, it is always more efficient for
		// both to turn in the same local-space direction (either R/R or
		// L/L depending on relative object positions) but there exists
		// a range of orientations for which the signs are not equal
		//
		// (this is also true for the parallel situation, but there the
		// degeneracy only occurs when one of the parties is behind the
		// other and can be ignored)
		if (avoidanceCosAngle < 0.0f)
			avoiderTurnSign = std::max(avoiderTurnSign, avoideeTurnSign);

		avoidanceDir = avoider->rightdir * AVOIDER_DIR_WEIGHT * avoiderTurnSign;
		avoidanceVec += (avoidanceDir * avoidanceResponse * avoidanceFallOff * avoideeMassScale);
	}


	// use a weighted combination of the desired- and the avoidance-directions
	// also linearly smooth it using the vector calculated the previous frame
	avoidanceDir = (desiredDir * DESIRED_DIR_WEIGHT + avoidanceVec).SafeNormalize();
	avoidanceDir = lastAvoidanceDir * LAST_DIR_MIX_ALPHA + avoidanceDir * (1.0f - LAST_DIR_MIX_ALPHA);

	if (DEBUG_DRAWING_ENABLED) {
		GML_RECMUTEX_LOCK(sel); // GetObstacleAvoidanceDir

		if (selectedUnits.selectedUnits.find(owner) != selectedUnits.selectedUnits.end()) {
			const float3 p0 = owner->pos + (    UpVector * 20.0f);
			const float3 p1 =         p0 + (avoidanceVec * 40.0f);
			const float3 p2 =         p0 + (avoidanceDir * 40.0f);

			const int avFigGroupID = geometricObjects->AddLine(p0, p1, 8.0f, 1, 4);
			const int adFigGroupID = geometricObjects->AddLine(p0, p2, 8.0f, 1, 4);

			geometricObjects->SetColor(avFigGroupID, 1, 0.3f, 0.3f, 0.6f);
			geometricObjects->SetColor(adFigGroupID, 1, 0.3f, 0.3f, 0.6f);
		}
	}

	return (lastAvoidanceDir = avoidanceDir);
}


// Creates a path to the goal.
void CGroundMoveType::GetNewPath()
{
	assert(pathId == 0);
	pathId = pathManager->RequestPath(owner, owner->moveDef, owner->pos, goalPos, goalRadius, true);

	// if new path received, can't be at waypoint
	if (pathId != 0) {
		atGoal = false;
		atEndOfPath = false;

		currWayPoint = pathManager->NextWayPoint(owner, pathId, 0,   owner->pos, 1.25f * SQUARE_SIZE, true);
		nextWayPoint = pathManager->NextWayPoint(owner, pathId, 0, currWayPoint, 1.25f * SQUARE_SIZE, true);

		pathController->SetRealGoalPosition(pathId, goalPos); // Note: has no effect, is not MT safe
		pathController->SetTempGoalPosition(pathId, currWayPoint); // Note: has no effect, is not MT safe
	} else {
		Fail();
	}

	// limit frequency of (case B) path-requests from SlowUpdate's
	pathRequestDelay = gs->frameNum + (UNIT_SLOWUPDATE_RATE << 1);
}



bool CGroundMoveType::CanGetNextWayPoint() {
	if (pathId == 0)
		return false;
	if (!pathController->AllowSetTempGoalPosition(pathId, nextWayPoint))
		return false;


	if (currWayPoint.y != -1.0f && nextWayPoint.y != -1.0f) {
		const float3& pos = owner->pos;
		      float3& cwp = (float3&) currWayPoint;
		      float3& nwp = (float3&) nextWayPoint;

		if (pathManager->PathUpdated(pathId)) {
			// path changed while we were following it (eg. due
			// to terrain deformation) in between two waypoints
			// but still has the same ID; in this case (which is
			// specific to QTPFS) we don't go through GetNewPath
			//
			cwp = pathManager->NextWayPoint(owner, pathId, 0, pos, 1.25f * SQUARE_SIZE, true);
			nwp = pathManager->NextWayPoint(owner, pathId, 0, cwp, 1.25f * SQUARE_SIZE, true);
		}

		if (DEBUG_DRAWING_ENABLED) {
			GML_RECMUTEX_LOCK(sel); // CanGetNextWayPoint

			if (selectedUnits.selectedUnits.find(owner) != selectedUnits.selectedUnits.end()) {
				// plot the vectors to {curr, next}WayPoint
				const int cwpFigGroupID = geometricObjects->AddLine(pos + (UpVector * 20.0f), cwp + (UpVector * (pos.y + 20.0f)), 8.0f, 1, 4);
				const int nwpFigGroupID = geometricObjects->AddLine(pos + (UpVector * 20.0f), nwp + (UpVector * (pos.y + 20.0f)), 8.0f, 1, 4);

				geometricObjects->SetColor(cwpFigGroupID, 1, 0.3f, 0.3f, 0.6f);
				geometricObjects->SetColor(nwpFigGroupID, 1, 0.3f, 0.3f, 0.6f);
			}
		}

		// perform a turn-radius check: if the waypoint
		// lies outside our turning circle, don't skip
		// it (since we can steer toward this waypoint
		// and pass it without slowing down)
		// note that we take the DIAMETER of the circle
		// to prevent sine-like "snaking" trajectories
		const int dirSign = int(!reversing) * 2 - 1;
		const float turnFrames = SPRING_CIRCLE_DIVS / turnRate;
		const float turnRadius = (owner->speed.Length() * turnFrames) / (PI + PI);
		const float waypointDot = Clamp(waypointDir.dot(flatFrontDir * dirSign), -1.0f, 1.0f);

		#if 1
		if (currWayPointDist > (turnRadius * 2.0f)) {
			return false;
		}
		if (currWayPointDist > MIN_WAYPOINT_DISTANCE && waypointDot >= 0.995f) {
			return false;
		}
		#else
		if ((currWayPointDist > std::max(turnRadius * 2.0f, 1.0f * SQUARE_SIZE)) && (waypointDot >= 0.0f)) {
			return false;
		}
		if ((currWayPointDist > std::max(turnRadius * 1.0f, 1.0f * SQUARE_SIZE)) && (waypointDot <  0.0f)) {
			return false;
		}
		if (math::acosf(waypointDot) < ((turnRate / SPRING_CIRCLE_DIVS) * (PI + PI))) {
			return false;
		}
		#endif

		{
			// check the rectangle between pos and cwp for obstacles
			// TODO: use the line-table? (faster but less accurate)
			const int xmin = std::min(cwp.x / SQUARE_SIZE, pos.x / SQUARE_SIZE) - 1, xmax = std::max(cwp.x / SQUARE_SIZE, pos.x / SQUARE_SIZE) + 1;
			const int zmin = std::min(cwp.z / SQUARE_SIZE, pos.z / SQUARE_SIZE) - 1, zmax = std::max(cwp.z / SQUARE_SIZE, pos.z / SQUARE_SIZE) + 1;

			//const UnitDef* ownerUD = owner->unitDef;
			const MoveDef* ownerMD = owner->moveDef;

			for (int x = xmin; x < xmax; x++) {
				for (int z = zmin; z < zmax; z++) {
					const bool noStructBlock = ((CMoveMath::SquareIsBlocked(*ownerMD, x, z, owner) & CMoveMath::BLOCK_STRUCTURE) == 0);
					const bool noGroundBlock = (CMoveMath::GetPosSpeedMod(*ownerMD, pos) >= 0.01f);

					if (noStructBlock && noGroundBlock) {
						continue;
					}
					if ((pos - cwp).SqLength() > (SQUARE_SIZE * SQUARE_SIZE)) {
						return false;
					}
				}
			}
		}

		{
			const float curGoalDistSq = (currWayPoint - goalPos).SqLength2D();
			const float minGoalDistSq = (UNIT_HAS_MOVE_CMD(owner))?
				Square(goalRadius * (numIdlingSlowUpdates + 1)):
				Square(goalRadius                             );

			// trigger Arrived on the next Update (but
			// only if we have non-temporary waypoints)
			// atEndOfPath |= (currWayPoint == nextWayPoint);
			atEndOfPath |= (curGoalDistSq < minGoalDistSq);
		}

		if (atEndOfPath) {
			currWayPoint = goalPos;
			nextWayPoint = goalPos;
			return false;
		}
	}

	return true;
}

void CGroundMoveType::GetNextWayPoint()
{
	if (CanGetNextWayPoint()) {
		pathController->SetTempGoalPosition(pathId, nextWayPoint); // Note: has no effect, is not MT safe

		// NOTE: pathfinder implementation should ensure waypoints are not equal
		currWayPoint = nextWayPoint;
		nextWayPoint = pathManager->NextWayPoint(owner, pathId, 0, currWayPoint, 1.25f * SQUARE_SIZE, true);
	}

	if (nextWayPoint.x == -1.0f && nextWayPoint.z == -1.0f) {
		Fail();
	} else {
		#define CWP_BLOCK_MASK CMoveMath::SquareIsBlocked(*owner->moveDef, currWayPoint, owner)
		#define NWP_BLOCK_MASK CMoveMath::SquareIsBlocked(*owner->moveDef, nextWayPoint, owner)

		if ((CWP_BLOCK_MASK & CMoveMath::BLOCK_STRUCTURE) != 0 || (NWP_BLOCK_MASK & CMoveMath::BLOCK_STRUCTURE) != 0) {
			// this can happen if we crushed a non-blocking feature
			// and it spawned another feature which we cannot crush
			// (eg.) --> repath
			StopEngine();
			StartEngine();
		}

		#undef NWP_BLOCK_MASK
		#undef CWP_BLOCK_MASK
	}
}




/*
The distance the unit will move before stopping,
starting from given speed and applying maximum
brake rate.
*/
float CGroundMoveType::BrakingDistance(float speed) const
{
	const float rate = reversing? accRate: decRate;
	const float time = speed / std::max(rate, 0.001f);
	const float dist = 0.5f * rate * time * time;
	return dist;
}

/*
Gives the position this unit will end up at with full braking
from current velocity.
*/
float3 CGroundMoveType::Here()
{
	const float dist = BrakingDistance(currentSpeed);
	const int   sign = int(!reversing) * 2 - 1;

	const float3 pos2D = float3(owner->pos.x, 0.0f, owner->pos.z);
	const float3 dir2D = flatFrontDir * dist * sign;

	return (pos2D + dir2D);
}






void CGroundMoveType::StartEngine() {
	// ran only if the unit has no path and is not already at goal
	if (pathId == 0 && !atGoal) {
		GetNewPath();

		// activate "engine" only if a path was found
		if (pathId != 0) {
			pathManager->UpdatePath(owner, pathId);

			owner->isMoving = true;
			owner->QueScriptStartMoving();
		}
	}

	nextObstacleAvoidanceUpdate = gs->frameNum;
}

void CGroundMoveType::StopEngine() {
	if (pathId != 0) {
		pathManager->DeletePath(pathId);
		pathId = 0;

		if (!atGoal) {
			currWayPoint = Here();
		}

		// Stop animation.
		owner->QueScriptStopMoving();

		LOG_L(L_DEBUG, "StopEngine: engine stopped for unit %i", owner->id);
	}

	owner->isMoving = false;
	wantedSpeed = 0.0f;
}



/* Called when the unit arrives at its goal. */
void CGroundMoveType::Arrived()
{
	// can only "arrive" if the engine is active
	if (progressState == Active) {
		// we have reached our goal
		StopEngine();

		#if (PLAY_SOUNDS == 1)
		if (owner->team == gu->myTeam) {
			Channels::General.PlayRandomSample(owner->unitDef->sounds.arrived, owner);
		}
		#endif

		// and the action is done
		progressState = Done;

		// FIXME:
		//   CAI sometimes does not update its queue correctly
		//   (probably whenever we are called "before" the CAI
		//   is ready to accept that a unit is at its goal-pos)
		owner->QueCAIWaitStop();

		LOG_L(L_DEBUG, "Arrived: unit %i arrived", owner->id);
	}
}

/*
Makes the unit fail this action.
No more trials will be done before a new goal is given.
*/
void CGroundMoveType::Fail()
{
	LOG_L(L_DEBUG, "Fail: unit %i failed", owner->id);

	StopEngine();

	// failure of finding a path means that
	// this action has failed to reach its goal.
	progressState = Failed;

	owner->QueFail();
}




void CGroundMoveType::HandleObjectCollisions()
{
	static const float3 sepDirMask = float3(1.0f, 0.0f, 1.0f);

	CUnit* collider = owner;

	// handle collisions for even-numbered objects on even-numbered frames and vv.
	// (temporal resolution is still high enough to not compromise accuracy much?)
	// if ((collider->id & 1) == (gs->frameNum & 1)) {
	{
		const UnitDef* colliderUD = collider->unitDef;
		const MoveDef* colliderMD = collider->moveDef;

		// NOTE:
		//   use the collider's MoveDef footprint as radius since it is
		//   always mobile (its UnitDef footprint size may be different)
		//
		//   0.75 * math::sqrt(2) ~= 1, so radius is always that of a circle
		//   _maximally bounded_ by the footprint rather than a circle
		//   _minimally bounding_ the footprint (assuming square shape)
		//
		const float colliderSpeed = collider->speed.Length();
		const float colliderRadius = FOOTPRINT_RADIUS(colliderMD->xsize, colliderMD->zsize, 0.75f);

		HandleUnitCollisions(collider, colliderSpeed, colliderRadius, sepDirMask, colliderUD, colliderMD);
		HandleFeatureCollisions(collider, colliderSpeed, colliderRadius, sepDirMask, colliderUD, colliderMD);
		// terrain
		// HandleStaticObjectCollision(collider, collider, colliderMD, colliderRadius, 0.0f, ZeroVector, true, false, true);
	}

	collider->QueBlock();
}

void CGroundMoveType::HandleStaticObjectCollision(
	CUnit* collider,
	CSolidObject* collidee,
	const MoveDef* colliderMD,
	const float colliderRadius,
	const float collideeRadius,
	const float3& separationVector,
	bool canRequestPath,
	bool checkYardMap,
	bool checkTerrain
) {
	if (checkTerrain && (!collider->isMoving || collider->inAir))
		return;

	// for factories, check if collidee's position is behind us (which means we are likely exiting)
	//
	// NOTE:
	//   allow units to move _through_ idle open factories by extending the collidee's footprint such
	//   that insideYardMap is true in a larger area (otherwise pathfinder and coldet would disagree)
	// 
	const int xext = ((collidee->StableXSize() >> 1) + std::max(1, colliderMD->xsizeh));
	const int zext = ((collidee->StableZSize() >> 1) + std::max(1, colliderMD->zsizeh));

	const bool exitingYardMap =
		((collider->frontdir.dot(separationVector) > 0.0f) &&
		 (collider->   speed.dot(separationVector) > 0.0f));
	const bool insideYardMap =
		(collider->pos.x >= (collidee->StablePos().x - xext * SQUARE_SIZE)) &&
		(collider->pos.x <= (collidee->StablePos().x + xext * SQUARE_SIZE)) &&
		(collider->pos.z >= (collidee->StablePos().z - zext * SQUARE_SIZE)) &&
		(collider->pos.z <= (collidee->StablePos().z + zext * SQUARE_SIZE));

	bool wantRequestPath = false;

	if ((checkYardMap && insideYardMap) || checkTerrain) {
		const int xmid = (collider->pos.x + collider->speed.x) / SQUARE_SIZE;
		const int zmid = (collider->pos.z + collider->speed.z) / SQUARE_SIZE;

		const int xmin = std::min(-1, -colliderMD->xsizeh), xmax = std::max(1, colliderMD->xsizeh);
		const int zmin = std::min(-1, -colliderMD->xsizeh), zmax = std::max(1, colliderMD->zsizeh);

		float3 strafeVec;
		float3 bounceVec;
		float3 sqCenterPosition;

		float sqPenDistanceSum = 0.0f;
		float sqPenDistanceCtr = 0.0f;

		if (DEBUG_DRAWING_ENABLED) {
			geometricObjects->AddLine(collider->pos + (UpVector * 25.0f), collider->pos + (UpVector * 100.0f), 3, 1, 4);
		}

		// check for blocked squares inside collider's MoveDef footprint zone
		// interpret each square as a "collidee" and sum up separation vectors
		// NOTE: assumes the collider's footprint is still always axis-aligned
		for (int z = zmin; z <= zmax; z++) {
			for (int x = xmin; x <= xmax; x++) {
				const int xabs = xmid + x;
				const int zabs = zmid + z;

				if (checkTerrain) {
					if (CMoveMath::GetPosSpeedMod(*colliderMD, collider->pos) > 0.01f)
						continue;
				} else {
					if ((CMoveMath::SquareIsBlocked(*colliderMD, xabs, zabs, collider) & CMoveMath::BLOCK_STRUCTURE) == 0)
						continue;
				}

				const float3 squarePos = float3(xabs * SQUARE_SIZE + (SQUARE_SIZE >> 1), 0.0f, zabs * SQUARE_SIZE + (SQUARE_SIZE >> 1));
				const float3 squareVec = collider->pos - squarePos;

				if (squareVec.dot(collider->speed) > 0.0f)
					continue;	

				// radius of a square is the RHS magic constant (sqrt(2*(SQUARE_SIZE>>1)*(SQUARE_SIZE>>1)))
				const float  sqColRadiusSum = colliderRadius + 5.656854249492381f;
				const float   sqSepDistance = squareVec.Length2D() + 0.1f;
				const float   sqPenDistance = std::min(sqSepDistance - sqColRadiusSum, 0.0f);
				// const float  sqColSlideSign = ((squarePos.dot(collider->rightdir) - (collider->pos).dot(collider->rightdir)) < 0.0f) * 2.0f - 1.0f;

				// this tends to cancel out too much on average
				// strafeVec += (collider->rightdir * sqColSlideSign);
				bounceVec += (squareVec / sqSepDistance);

				sqPenDistanceSum += sqPenDistance;
				sqPenDistanceCtr += 1.0f;
				sqCenterPosition += squarePos;
			}
		}

		if (sqPenDistanceCtr > 0.0f) {
			sqCenterPosition /= sqPenDistanceCtr;
			sqPenDistanceSum /= sqPenDistanceCtr;

			const float strafeSign = ((sqCenterPosition.dot(collider->rightdir) - (collider->pos).dot(collider->rightdir)) < 0.0f) * 2.0f - 1.0f;
			const float strafeScale = std::min(currentSpeed, std::max(0.0f, -sqPenDistanceSum * 0.5f));
			const float bounceScale =                        std::max(0.0f, -sqPenDistanceSum        );

			strafeVec = collider->rightdir * strafeSign;
			strafeVec.y = 0.0f; strafeVec.SafeNormalize();
			bounceVec.y = 0.0f; bounceVec.SafeNormalize();

			collider->Move3D(strafeVec * strafeScale, true);
			collider->Move3D(bounceVec * bounceScale, true);
		}

		wantRequestPath = ((strafeVec + bounceVec) != ZeroVector);
	} else {
		const float  colRadiusSum = colliderRadius + collideeRadius;
		const float   sepDistance = separationVector.Length() + 0.1f;
		const float   penDistance = std::min(sepDistance - colRadiusSum, 0.0f);
		const float  colSlideSign = ((collidee->StablePos().dot(collider->rightdir) - collider->pos.dot(collider->rightdir)) <= 0.0f) * 2.0f - 1.0f;

		const float strafeScale = std::min(currentSpeed, std::max(0.0f, -penDistance * 0.5f)) * (1 -                exitingYardMap);
		const float bounceScale =                        std::max(0.0f, -penDistance        ) * (1 - checkYardMap * exitingYardMap);

		// when exiting a lab, insideYardMap goes from true to false
		// before we stop colliding and we get a slight unneeded push
		// --> compensate for this
		collider->Move3D((collider->rightdir * colSlideSign) * strafeScale, true);
		collider->Move3D((separationVector / sepDistance) *  bounceScale, true);

		wantRequestPath = (penDistance < 0.0f);
	}

	// NOTE:
	//   we want an initial speed of 0 to avoid ramming into the
	//   obstacle again right after the push, but if our leading
	//   command is not a CMD_MOVE then SetMaxSpeed will not get
	//   called later and 0 will immobilize us
	//
	if (canRequestPath && wantRequestPath) {
		if (UNIT_HAS_MOVE_CMD(owner)) {
			StartMoving(goalPos, goalRadius, 0.0f);
		} else {
			StartMoving(goalPos, goalRadius);
		}
	}
}



void CGroundMoveType::HandleUnitCollisions(
	CUnit* collider,
	const float colliderSpeed,
	const float colliderRadius,
	const float3& sepDirMask,
	const UnitDef* colliderUD,
	const MoveDef* colliderMD
) {
	const float searchRadius = std::max(colliderSpeed, 1.0f) * (colliderRadius * 1.0f);

	const std::vector<CUnit*>& nearUnits = qf->StableGetUnitsExact(collider->pos, searchRadius);

	// NOTE: probably too large for most units (eg. causes tree falling animations to be skipped)
	const int dirSign = int(!reversing) * 2 - 1;
	const float3 crushImpulse = collider->speed * collider->mass * dirSign;

	for (std::vector<CUnit*>::const_iterator uit = nearUnits.begin(); uit != nearUnits.end(); ++uit) {
		CUnit* collidee = const_cast<CUnit*>(*uit);

		const UnitDef* collideeUD = collidee->unitDef;
		const MoveDef* collideeMD = collidee->moveDef;

		const bool colliderMobile = (colliderMD != NULL); // always true
		const bool collideeMobile = (collideeMD != NULL); // maybe true

		// use the collidee's MoveDef footprint as radius if it is mobile
		// use the collidee's Unit (not UnitDef) footprint as radius otherwise
		const float collideeSpeed = collidee->StableSpeed().Length();
		const float collideeRadius = collideeMobile?
			FOOTPRINT_RADIUS(collideeMD->xsize, collideeMD->zsize, 0.75f):
			FOOTPRINT_RADIUS(collidee  ->StableXSize(), collidee  ->StableZSize(), 0.75f);

		const float3 separationVector   = collider->pos - collidee->StablePos();
		const float separationMinDistSq = (colliderRadius + collideeRadius) * (colliderRadius + collideeRadius);

		if ((separationVector.SqLength() - separationMinDistSq) > 0.01f)
			continue;

		if (collidee == collider) continue;
		if (collidee->moveType->StableIsSkidding()) continue;
		if (collidee->moveType->StableIsFlying()) continue;

		// disable collisions between collider and collidee
		// if collidee is currently inside any transporter,
		// or if collider is being transported by collidee
		if (collider->GetTransporter() == collidee) continue;
		if (collidee->StableTransporter() != NULL) continue;
		// also disable collisions if either party currently
		// has an order to load units (TODO: do we want this
		// for unloading as well?)
		if (collider->loadingTransportId == collidee->id) continue;
		if (collidee->StableLoadingTransportId() == collider->id) continue;

		// NOTE:
		//    we exclude aircraft (which have NULL moveDef's) landed
		//    on the ground, since they would just stack when pushed
		bool pushCollider = colliderMobile;
		bool pushCollidee = collideeMobile;
		bool crushCollidee = false;

		const bool alliedCollision =
<<<<<<< HEAD
			teamHandler->Ally(collider->allyteam, collidee->StableAllyTeam()) &&
			teamHandler->Ally(collidee->StableAllyTeam(), collider->allyteam);
		const bool collideeYields = (collider->isMoving && !collidee->StableIsMoving());
		const bool ignoreCollidee = ((collideeYields && alliedCollision) || colliderUD->pushResistant);
=======
			teamHandler->Ally(collider->allyteam, collidee->allyteam) &&
			teamHandler->Ally(collidee->allyteam, collider->allyteam);
		const bool collideeYields = (collider->isMoving && !collidee->isMoving);
		const bool ignoreCollidee = (collideeYields && alliedCollision);
>>>>>>> ca0b68e8

		// FIXME:
		//   allowPushingEnemyUnits is (now) useless because alliances are bi-directional
		//   ie. if !alliedCollision, pushCollider and pushCollidee BOTH become false and
		//   the collision is treated normally --> not what we want here, but the desired
		//   behavior (making each party stop and block the other) has many corner-cases
		//   this also happens when both parties are pushResistant --> make each respond
		//   to the other as a static obstacle so the tags still have some effect
		pushCollider &= (alliedCollision || modInfo.allowPushingEnemyUnits || !collider->blockEnemyPushing);
		pushCollidee &= (alliedCollision || modInfo.allowPushingEnemyUnits || !collidee->StableBlockEnemyPushing());
		pushCollider &= (!collider->beingBuilt && !collider->usingScriptMoveType && !colliderUD->pushResistant);
		pushCollidee &= (!collidee->StableBeingBuilt() && !collidee->StableUsingScriptMoveType() && !collideeUD->pushResistant);

		crushCollidee |= (!alliedCollision || modInfo.allowCrushingAlliedUnits);
		crushCollidee &= ((colliderSpeed * collider->mass) > (collideeSpeed * collidee->StableMass()));

		// don't push/crush either party if the collidee does not block the collider (or vv.)
		if (colliderMobile && CMoveMath::IsNonBlocking(*colliderMD, collidee, collider))
			continue;
		if (collideeMobile && CMoveMath::IsNonBlocking(*collideeMD, collider, collidee))
			continue;

		if (crushCollidee && !CMoveMath::CrushResistant(*colliderMD, collidee))
			owner->QueKill(collidee, crushImpulse, true);

		if (pathController->IgnoreCollision(collider, collidee))
			continue;

		owner->QueUnitUnitCollision(collidee);

		if ((!collideeMobile && !collideeUD->IsAirUnit()) || (!pushCollider && !pushCollidee)) {
			// building (always axis-aligned, possibly has a yardmap)
			// or semi-static collidee that should be handled as such
			HandleStaticObjectCollision(
				collider,
				collidee,
				colliderMD,
				colliderRadius,
				collideeRadius,
				separationVector,
				(gs->frameNum > pathRequestDelay),
				collideeUD->IsFactoryUnit(),
				false);

			continue;
		}

		if ((collider->moveType->goalPos - collidee->moveType->StableGoalPos()).SqLength2D() < 2.0f) {
			// if collidee shares our goal position and is no longer
			// moving along its path, trigger Arrived() to kill long
			// pushing contests
			// check the progress-states so collisions with units which
			// failed to reach goalPos for whatever reason do not count
			// (or those that still have orders)
			if (collider->isMoving && collider->moveType->progressState == AMoveType::Active) {
				if (!collidee->StableIsMoving() && collidee->moveType->StableProgressState() == AMoveType::Done) {
					if (collidee->StableCommandQueEmpty()) {
						atEndOfPath = true; atGoal = true;
					}
				}
			}
		}

		const float colliderRelRadius = colliderRadius / (colliderRadius + collideeRadius);
		const float collideeRelRadius = collideeRadius / (colliderRadius + collideeRadius);
		const float collisionRadiusSum = modInfo.allowUnitCollisionOverlap?
			(colliderRadius * colliderRelRadius + collideeRadius * collideeRelRadius):
			(colliderRadius                     + collideeRadius                    );

		const float  sepDistance = separationVector.Length() + 0.1f;
		const float  penDistance = std::max(collisionRadiusSum - sepDistance, 1.0f);
		const float  sepResponse = std::min(SQUARE_SIZE * 2.0f, penDistance * 0.5f);

		const float3 sepDirection   = (separationVector / sepDistance);
		const float3 colResponseVec = sepDirection * sepDirMask * sepResponse;

		const float
			m1 = collider->mass,
			m2 = collidee->StableMass(),
			v1 = std::max(1.0f, colliderSpeed),
			v2 = std::max(1.0f, collideeSpeed),
			c1 = 1.0f + (1.0f - math::fabs(collider->frontdir.dot(-sepDirection))) * 5.0f,
			c2 = 1.0f + (1.0f - math::fabs(collidee->StableFrontDir().dot( sepDirection))) * 5.0f,
			s1 = m1 * v1 * c1,
			s2 = m2 * v2 * c2,
 			r1 = s1 / (s1 + s2 + 1.0f),
 			r2 = s2 / (s1 + s2 + 1.0f);

		// far from a realistic treatment, but works
		const float colliderMassScale = Clamp(1.0f - r1, 0.01f, 0.99f) * (modInfo.allowUnitCollisionOverlap? (1.0f / colliderRelRadius): 1.0f);
		const float collideeMassScale = Clamp(1.0f - r2, 0.01f, 0.99f) * (modInfo.allowUnitCollisionOverlap? (1.0f / collideeRelRadius): 1.0f);

		// try to prevent both parties from being pushed onto non-traversable
		// squares (without resetting their position which stops them dead in
		// their tracks and undoes previous legitimate pushes made this frame)
		//
		// if pushCollider and pushCollidee are both false (eg. if each party
		// is pushResistant), treat the collision as regular and push both to
		// avoid deadlocks
		#define SIGN(v) ((int(v >= 0.0f) * 2) - 1)
		const int colliderSlideSign = SIGN( separationVector.dot(collider->rightdir));
		const int collideeSlideSign = SIGN(-separationVector.dot(collidee->StableRightDir()));
		#undef SIGN

		const float3 colliderPushVec  =  colResponseVec * colliderMassScale * int(!ignoreCollidee);
		const float3 collideePushVec  = -colResponseVec * collideeMassScale;
		const float3 colliderSlideVec = collider->rightdir * colliderSlideSign * (1.0f / penDistance) * r2;
		const float3 collideeSlideVec = collidee->StableRightDir() * collideeSlideSign * (1.0f / penDistance) * r1;

		if ((pushCollider || !pushCollidee) && colliderMobile) {
			if (!POS_IMPASSABLE(colliderMD, collider->pos + colliderPushVec, collider)) {
				collider->Move3D(collider->pos + colliderPushVec, false);
			}
			// also push collider laterally
			if (!POS_IMPASSABLE(colliderMD, collider->pos + colliderSlideVec, collider)) {
				collider->Move3D(collider->pos + colliderSlideVec, false);
			}
		}

		if ((pushCollidee || !pushCollider) && collideeMobile) {
			collider->QueMoveUnit(collidee, collideePushVec, true, true); // performs impassable test
			// also push collidee laterally
			collider->QueMoveUnit(collidee, collideeSlideVec, true, true); // performs impassable test
		}
	}
}

void CGroundMoveType::HandleFeatureCollisions(
	CUnit* collider,
	const float colliderSpeed,
	const float colliderRadius,
	const float3& sepDirMask,
	const UnitDef* colliderUD,
	const MoveDef* colliderMD
) {
	const float searchRadius = std::max(colliderSpeed, 1.0f) * (colliderRadius * 1.0f);

	const std::vector<CFeature*>& nearFeatures = qf->StableGetFeaturesExact(collider->pos, searchRadius);

	const int dirSign = int(!reversing) * 2 - 1;
	const float3 crushImpulse = collider->speed * collider->mass * dirSign;

	for (std::vector<CFeature*>::const_iterator fit = nearFeatures.begin(); fit != nearFeatures.end(); ++fit) {
		CFeature* collidee = *fit;
		// const FeatureDef* collideeFD = collidee->def;

		// use the collidee's Feature (not FeatureDef) footprint as radius
		// const float collideeRadius = FOOTPRINT_RADIUS(collideeFD->xsize, collideeFD->zsize, 0.75f);
		const float collideeRadius = FOOTPRINT_RADIUS(collidee->StableXSize(), collidee->StableZSize(), 0.75f);
		const float collisionRadiusSum = colliderRadius + collideeRadius;

		const float3 separationVector   = collider->pos - collidee->StablePos();
		const float separationMinDistSq = collisionRadiusSum * collisionRadiusSum;

		if ((separationVector.SqLength() - separationMinDistSq) > 0.01f)
			continue;

		if (CMoveMath::IsNonBlocking(*colliderMD, collidee, collider))
			continue;
		if (!CMoveMath::CrushResistant(*colliderMD, collidee))
			collider->QueKill(collidee, crushImpulse, true);

		if (pathController->IgnoreCollision(collider, collidee))
			continue;

		owner->QueUnitFeatureCollision(collidee);

		if (collidee->StableIsMoving()) {
			HandleStaticObjectCollision(
				collider,
				collidee,
				colliderMD,
				colliderRadius,
				collideeRadius,
				separationVector,
				(gs->frameNum > pathRequestDelay),
				false,
				false);

			continue;
		}

		const float  sepDistance    = separationVector.Length() + 0.1f;
		const float  penDistance    = std::max(collisionRadiusSum - sepDistance, 1.0f);
		const float  sepResponse    = std::min(SQUARE_SIZE * 2.0f, penDistance * 0.5f);

		const float3 sepDirection   = (separationVector / sepDistance);
		const float3 colResponseVec = sepDirection * sepDirMask * sepResponse;

		// multiply the collider's mass by a large constant (so that heavy
		// features do not bounce light units away like jittering pinballs;
		// collideeMassScale ~= 0.01 suppresses large responses)
		const float
			m1 = collider->mass,
			m2 = collidee->StableMass() * 10000.0f,
			v1 = std::max(1.0f, colliderSpeed),
			v2 = 1.0f,
			c1 = (1.0f - math::fabs( collider->frontdir.dot(-sepDirection))) * 5.0f,
			c2 = (1.0f - math::fabs(-collider->frontdir.dot( sepDirection))) * 5.0f,
			s1 = m1 * v1 * c1,
			s2 = m2 * v2 * c2,
 			r1 = s1 / (s1 + s2 + 1.0f),
 			r2 = s2 / (s1 + s2 + 1.0f);

		const float colliderMassScale = Clamp(1.0f - r1, 0.01f, 0.99f);
		const float collideeMassScale = Clamp(1.0f - r2, 0.01f, 0.99f);

		collider->Move3D( colResponseVec * colliderMassScale, true);
		collider->QueMoveFeature(collidee, -colResponseVec * collideeMassScale);
	}
}




void CGroundMoveType::CreateLineTable()
{
	// for every <xt, zt> pair, computes a set of regularly spaced
	// grid sample-points (int2 offsets) along the line from <start>
	// to <to>; <to> ranges from [x=-4.5, z=-4.5] to [x=+5.5, z=+5.5]
	//
	// TestNewTerrainSquare() and CanGetNextWayPoint() check whether
	// squares are blocked at these offsets to get a fast estimate of
	// terrain passability
	for (int yt = 0; yt < LINETABLE_SIZE; ++yt) {
		for (int xt = 0; xt < LINETABLE_SIZE; ++xt) {
			// center-point of grid-center cell
			const float3 start(0.5f, 0.0f, 0.5f);
			// center-point of target cell
			const float3 to((xt - (LINETABLE_SIZE / 2)) + 0.5f, 0.0f, (yt - (LINETABLE_SIZE / 2)) + 0.5f);

			const float dx = to.x - start.x;
			const float dz = to.z - start.z;
			float xp = start.x;
			float zp = start.z;

			if (math::floor(start.x) == math::floor(to.x)) {
				if (dz > 0.0f) {
					for (int a = 1; a <= math::floor(to.z); ++a)
						lineTable[yt][xt].push_back(int2(0, a));
				} else {
					for (int a = -1; a >= math::floor(to.z); --a)
						lineTable[yt][xt].push_back(int2(0, a));
				}
			} else if (math::floor(start.z) == math::floor(to.z)) {
				if (dx > 0.0f) {
					for (int a = 1; a <= math::floor(to.x); ++a)
						lineTable[yt][xt].push_back(int2(a, 0));
				} else {
					for (int a = -1; a >= math::floor(to.x); --a)
						lineTable[yt][xt].push_back(int2(a, 0));
				}
			} else {
				float xn, zn;
				bool keepgoing = true;

				while (keepgoing) {
					if (dx > 0.0f) {
						xn = (math::floor(xp) + 1.0f - xp) / dx;
					} else {
						xn = (math::floor(xp)        - xp) / dx;
					}
					if (dz > 0.0f) {
						zn = (math::floor(zp) + 1.0f - zp) / dz;
					} else {
						zn = (math::floor(zp)        - zp) / dz;
					}

					if (xn < zn) {
						xp += (xn + 0.0001f) * dx;
						zp += (xn + 0.0001f) * dz;
					} else {
						xp += (zn + 0.0001f) * dx;
						zp += (zn + 0.0001f) * dz;
					}

					keepgoing =
						math::fabs(xp - start.x) <= math::fabs(to.x - start.x) &&
						math::fabs(zp - start.z) <= math::fabs(to.z - start.z);
					int2 pt(int(math::floor(xp)), int(math::floor(zp)));

					static const int MIN_IDX = -int(LINETABLE_SIZE / 2);
					static const int MAX_IDX = -MIN_IDX;

					if (MIN_IDX > pt.x || pt.x > MAX_IDX) continue;
					if (MIN_IDX > pt.y || pt.y > MAX_IDX) continue;

					lineTable[yt][xt].push_back(pt);
				}
			}
		}
	}
}

void CGroundMoveType::DeleteLineTable()
{
	for (int yt = 0; yt < LINETABLE_SIZE; ++yt) {
		for (int xt = 0; xt < LINETABLE_SIZE; ++xt) {
			lineTable[yt][xt].clear();
		}
	}
}

#if 0
void CGroundMoveType::TestNewTerrainSquare()
{
	// first make sure we don't go into any terrain we cant get out of
	int newMoveSquareX = owner->pos.x / (MIN_WAYPOINT_DISTANCE);
	int newMoveSquareY = owner->pos.z / (MIN_WAYPOINT_DISTANCE);

	float3 newpos = owner->pos;

	if (newMoveSquareX != moveSquareX || newMoveSquareY != moveSquareY) {
		const MoveDef& md = *(owner->moveDef);
		const float cmod = CMoveMath::GetPosSpeedMod(md, moveSquareX, moveSquareY);

		if (math::fabs(owner->frontdir.x) < math::fabs(owner->frontdir.z)) {
			if (newMoveSquareX > moveSquareX) {
				const float nmod = CMoveMath::GetPosSpeedMod(md, newMoveSquareX, newMoveSquareY);
				if (cmod > 0.01f && nmod <= 0.01f) {
					newpos.x = moveSquareX * MIN_WAYPOINT_DISTANCE + (MIN_WAYPOINT_DISTANCE - 0.01f);
					newMoveSquareX = moveSquareX;
				}
			} else if (newMoveSquareX < moveSquareX) {
				const float nmod = CMoveMath::GetPosSpeedMod(md, newMoveSquareX, newMoveSquareY);
				if (cmod > 0.01f && nmod <= 0.01f) {
					newpos.x = moveSquareX * MIN_WAYPOINT_DISTANCE + 0.01f;
					newMoveSquareX = moveSquareX;
				}
			}
			if (newMoveSquareY > moveSquareY) {
				const float nmod = CMoveMath::GetPosSpeedMod(md, newMoveSquareX, newMoveSquareY);
				if (cmod > 0.01f && nmod <= 0.01f) {
					newpos.z = moveSquareY * MIN_WAYPOINT_DISTANCE + (MIN_WAYPOINT_DISTANCE - 0.01f);
					newMoveSquareY = moveSquareY;
				}
			} else if (newMoveSquareY < moveSquareY) {
				const float nmod = CMoveMath::GetPosSpeedMod(md, newMoveSquareX, newMoveSquareY);
				if (cmod > 0.01f && nmod <= 0.01f) {
					newpos.z = moveSquareY * MIN_WAYPOINT_DISTANCE + 0.01f;
					newMoveSquareY = moveSquareY;
				}
			}
		} else {
			if (newMoveSquareY > moveSquareY) {
				const float nmod = CMoveMath::GetPosSpeedMod(md, newMoveSquareX, newMoveSquareY);
				if (cmod > 0.01f && nmod <= 0.01f) {
					newpos.z = moveSquareY * MIN_WAYPOINT_DISTANCE + (MIN_WAYPOINT_DISTANCE - 0.01f);
					newMoveSquareY = moveSquareY;
				}
			} else if (newMoveSquareY < moveSquareY) {
				const float nmod = CMoveMath::GetPosSpeedMod(md, newMoveSquareX, newMoveSquareY);
				if (cmod > 0.01f && nmod <= 0.01f) {
					newpos.z = moveSquareY * MIN_WAYPOINT_DISTANCE + 0.01f;
					newMoveSquareY = moveSquareY;
				}
			}

			if (newMoveSquareX > moveSquareX) {
				const float nmod = CMoveMath::GetPosSpeedMod(md, newMoveSquareX, newMoveSquareY);
				if (cmod > 0.01f && nmod <= 0.01f) {
					newpos.x = moveSquareX * MIN_WAYPOINT_DISTANCE + (MIN_WAYPOINT_DISTANCE - 0.01f);
					newMoveSquareX = moveSquareX;
				}
			} else if (newMoveSquareX < moveSquareX) {
				const float nmod = CMoveMath::GetPosSpeedMod(md, newMoveSquareX, newMoveSquareY);
				if (cmod > 0.01f && nmod <= 0.01f) {
					newpos.x = moveSquareX * MIN_WAYPOINT_DISTANCE + 0.01f;
					newMoveSquareX = moveSquareX;
				}
			}
		}

		// if the unit is too far away from old position,
		// reset the pathfinder instead of teleporting it
		if (newpos.SqDistance2D(owner->pos) > (MIN_WAYPOINT_DISTANCE * MIN_WAYPOINT_DISTANCE)) {
			newMoveSquareX = (int) owner->pos.x / (MIN_WAYPOINT_DISTANCE);
			newMoveSquareY = (int) owner->pos.z / (MIN_WAYPOINT_DISTANCE);
		} else {
			owner->Move3D(newpos, false);
		}

		if (newMoveSquareX != moveSquareX || newMoveSquareY != moveSquareY) {
			moveSquareX = newMoveSquareX;
			moveSquareY = newMoveSquareY;

			if (pathId == 0)
				return;

			// if we have moved, check if we can get to the next waypoint
			int nwsx = (int) nextWayPoint.x / (MIN_WAYPOINT_DISTANCE) - moveSquareX;
			int nwsy = (int) nextWayPoint.z / (MIN_WAYPOINT_DISTANCE) - moveSquareY;
			int numIter = 0;

			static const unsigned int blockBits =
				CMoveMath::BLOCK_STRUCTURE |
				CMoveMath::BLOCK_MOBILE |
				CMoveMath::BLOCK_MOBILE_BUSY;

			while ((nwsx * nwsx + nwsy * nwsy) < LINETABLE_SIZE && !atEndOfPath) {
				const int ltx = nwsx + LINETABLE_SIZE / 2;
				const int lty = nwsy + LINETABLE_SIZE / 2;
				bool wpOk = true;

				if (ltx >= 0 && ltx < LINETABLE_SIZE && lty >= 0 && lty < LINETABLE_SIZE) {
					for (std::vector<int2>::iterator li = lineTable[lty][ltx].begin(); li != lineTable[lty][ltx].end(); ++li) {
						const int x = (moveSquareX + li->x);
						const int y = (moveSquareY + li->y);

						if ((CMoveMath::IsBlocked(md, x, y, owner) & blockBits) || CMoveMath::GetPosSpeedMod(md, x, y) <= 0.01f) {
							wpOk = false;
							break;
						}
					}
				}

				if (!wpOk || numIter > 6) {
					break;
				}

				GetNextWayPoint();

				nwsx = (int) nextWayPoint.x / (MIN_WAYPOINT_DISTANCE) - moveSquareX;
				nwsy = (int) nextWayPoint.z / (MIN_WAYPOINT_DISTANCE) - moveSquareY;
				++numIter;
			}
		}
	}
}
#endif

void CGroundMoveType::LeaveTransport()
{
	oldPos = owner->pos + UpVector * 0.001f;
}



void CGroundMoveType::KeepPointingTo(float3 pos, float distance, bool aggressive) {
	ASSERT_SINGLETHREADED_SIM();
	mainHeadingPos = pos;
	useMainHeading = aggressive;

	if (!useMainHeading) return;
	if (owner->weapons.empty()) return;

	CWeapon* frontWeapon = owner->weapons.front();

	if (!frontWeapon->weaponDef->waterweapon) {
		mainHeadingPos.y = std::max(mainHeadingPos.y, 0.0f);
	}

	float3 dir1 = frontWeapon->mainDir;
	float3 dir2 = mainHeadingPos - owner->pos;

	dir1.y = 0.0f;
	dir1.Normalize();
	dir2.y = 0.0f;
	dir2.SafeNormalize();

	if (dir2 == ZeroVector)
		return;

	short heading =
		GetHeadingFromVector(dir2.x, dir2.z) -
		GetHeadingFromVector(dir1.x, dir1.z);

	if (owner->heading == heading)
		return;

	if (!frontWeapon->TryTarget(mainHeadingPos, true, 0)) {
		progressState = Active;
	}
}

void CGroundMoveType::KeepPointingTo(CUnit* unit, float distance, bool aggressive) {
	ASSERT_SINGLETHREADED_SIM();
	//! wrapper
	KeepPointingTo(unit->pos, distance, aggressive);
}

/**
* @brief Orients owner so that weapon[0]'s arc includes mainHeadingPos
*/
void CGroundMoveType::SetMainHeading() {
	if (!useMainHeading) return;
	if (owner->weapons.empty()) return;

	CWeapon* frontWeapon = owner->weapons.front();

	float3 dir1 = frontWeapon->mainDir;
	float3 dir2 = mainHeadingPos - owner->pos;

	dir1.y = 0.0f;
	dir1.Normalize();
	dir2.y = 0.0f;
	dir2.SafeNormalize();

	ASSERT_SYNCED(dir1);
	ASSERT_SYNCED(dir2);

	if (dir2 == ZeroVector)
		return;

	short newHeading =
		GetHeadingFromVector(dir2.x, dir2.z) -
		GetHeadingFromVector(dir1.x, dir1.z);

	ASSERT_SYNCED(newHeading);

	if (progressState == Active) {
		if (owner->heading == newHeading) {
			// stop turning
			owner->QueScriptStopMoving();
			progressState = Done;
		} else {
			ChangeHeading(newHeading);
		}
	} else {
		if (owner->heading != newHeading) {
			owner->QueChangeTargetHeading(newHeading);
		}
	}
}

void CGroundMoveType::ChangeTargetHeading(short heading) {
	ASSERT_SINGLETHREADED_SIM();
	if (!owner->weapons.front()->TryTarget(mainHeadingPos, true, NULL)) {
		progressState = Active;
		owner->script->StartMoving();
		ChangeHeading(heading);
	}
}

bool CGroundMoveType::OnSlope(float minSlideTolerance) {
	const UnitDef* ud = owner->unitDef;
	const MoveDef* md = owner->moveDef;
	const float3& pos = owner->pos;

	if (ud->slideTolerance < minSlideTolerance) { return false; }
	if (owner->unitDef->floatOnWater && owner->inWater) { return false; }
	if (!pos.IsInBounds()) { return false; }

	// if minSlideTolerance is zero, do not multiply maxSlope by ud->slideTolerance
	// (otherwise the unit could stop on an invalid path location, and be teleported
	// back)
	const float gSlope = ground->GetSlope(pos.x, pos.z);
	const float uSlope = md->maxSlope * ((minSlideTolerance <= 0.0f)? 1.0f: ud->slideTolerance);

	return (gSlope > uSlope);
}



const float3& CGroundMoveType::GetGroundNormal(const float3& p) const
{
	if (owner->inWater && owner->unitDef->floatOnWater) {
		// return (ground->GetNormalAboveWater(p));
		return UpVector;
	}

	return (ground->GetNormal(p.x, p.z));
}

float CGroundMoveType::GetGroundHeight(const float3& p) const
{
	float h = 0.0f;

	if (owner->unitDef->floatOnWater) {
		// in [0, maxHeight]
		h += ground->GetHeightAboveWater(p.x, p.z);
		h -= (owner->unitDef->waterline * (h <= 0.0f));
	} else {
		// in [minHeight, maxHeight]
		h = ground->GetHeightReal(p.x, p.z);
	}

	return h;
}

void CGroundMoveType::AdjustPosToWaterLine()
{
	if (owner->falling)
		return;
	if (flying)
		return;

	if (modInfo.allowGroundUnitGravity) {
		if (owner->unitDef->floatOnWater) {
			owner->Move1D(std::max(ground->GetHeightReal(owner->pos.x, owner->pos.z), -owner->unitDef->waterline), 1, false);
		} else {
			owner->Move1D(std::max(ground->GetHeightReal(owner->pos.x, owner->pos.z),               owner->pos.y), 1, false);
		}
	} else {
		owner->Move1D(GetGroundHeight(owner->pos), 1, false);
	}
}

bool CGroundMoveType::UpdateDirectControl()
{
	const CPlayer* myPlayer = gu->GetMyPlayer();
	const FPSUnitController& selfCon = myPlayer->fpsController;
	const FPSUnitController& unitCon = owner->fpsControlPlayer->fpsController;
	const bool wantReverse = (unitCon.back && !unitCon.forward);
	float turnSign = 0.0f;

	currWayPoint.x = owner->pos.x + owner->frontdir.x * (wantReverse)? -100.0f: 100.0f;
	currWayPoint.z = owner->pos.z + owner->frontdir.z * (wantReverse)? -100.0f: 100.0f;
	currWayPoint.ClampInBounds();

	if (unitCon.forward) {
		ChangeSpeed(maxSpeed, wantReverse, true);

		owner->isMoving = true;
		owner->QueScriptStartMoving();
	} else if (unitCon.back) {
		ChangeSpeed(maxReverseSpeed, wantReverse, true);

		owner->isMoving = true;
		owner->QueScriptStartMoving();
	} else {
		// not moving forward or backward, stop
		ChangeSpeed(0.0f, false, true);

		owner->isMoving = false;
		owner->QueScriptStopMoving();
	}

	if (unitCon.left ) { ChangeHeading(owner->heading + turnRate); turnSign =  1.0f; }
	if (unitCon.right) { ChangeHeading(owner->heading - turnRate); turnSign = -1.0f; }

	if (selfCon.GetControllee() == owner) {
		camera->rot.y += (turnRate * turnSign * TAANG2RAD);
	}

	return wantReverse;
}

void CGroundMoveType::UpdateOwnerPos(bool wantReverse)
{
	float3 speedVector;

	// if being built, the nanoframe might not be exactly on
	// the ground and would jitter from gravity acting on it
	// --> nanoframes can not move anyway, just return early
	// (units that become reverse-built will stop instantly)
	if (owner->beingBuilt)
		return;

	if (modInfo.allowGroundUnitGravity) {
		#define hAcc deltaSpeed
		#define vAcc mapInfo->map.gravity

		const bool applyGravity = ((owner->pos.y + owner->speed.y) >= GetGroundHeight(owner->pos + owner->speed));

		// NOTE:
		//   the drag terms ensure speed-vector always
		//   decays if wantedSpeed and deltaSpeed are 0
		const float dragCoeff = (0.9999f * owner->inAir) + (0.99f * (1 - owner->inAir));
		const float slipCoeff = (0.9999f * owner->inAir) + (0.95f * (1 - owner->inAir));

		// use terrain-tangent vector because it does not
		// depend on UnitDef::upright (unlike o->frontdir)
		const float3& gndNormVec = GetGroundNormal(owner->pos);
		const float3  gndTangVec = gndNormVec.cross(owner->rightdir);
		const float3   flatSpeed = float3(owner->speed.x, 0.0f, owner->speed.z);

		// never drop below terrain
		owner->speed.y =
			(gndTangVec.y * owner->speed.dot(gndTangVec) * (1 - applyGravity)) +
			(  UpVector.y * owner->speed.dot(  UpVector) * (    applyGravity));

		if (owner->moveDef->moveFamily != MoveDef::Hover || !modInfo.allowHoverUnitStrafing) {
			const float3 accelVec = (gndTangVec * hAcc) + (UpVector * vAcc);
			const float3 speedVec = owner->speed + accelVec;

			speedVector += (flatFrontDir * speedVec.dot(flatFrontDir)) * dragCoeff;
			speedVector += (    UpVector * speedVec.dot(    UpVector));
		} else {
			// TODO: also apply to non-hovercraft on low-gravity maps?
			speedVector += (               gndTangVec * (  std::max(0.0f,   owner->speed.dot(gndTangVec) + hAcc * 1.0f))) * dragCoeff;
			speedVector += (   flatSpeed - gndTangVec * (/*std::max(0.0f,*/ owner->speed.dot(gndTangVec) - hAcc * 0.0f )) * slipCoeff;
			speedVector += UpVector * (owner->speed + UpVector * vAcc).dot(UpVector);
		}

		#undef vAcc
		#undef hAcc
	} else {
		// LuaSyncedCtrl::SetUnitVelocity directly assigns
		// to owner->speed which gets overridden below, so
		// need to calculate hSpeedScale from it (not from
		// currentSpeed) directly
		const int    speedSign  = int(!reversing) * 2 - 1;
		const float  speedScale = owner->speed.Length() * speedSign + deltaSpeed;

		speedVector = owner->frontdir * speedScale;
	}

	if (speedVector != ZeroVector) {
		const MoveDef* md = owner->moveDef;

		// NOTE: don't check for structure blockage, coldet handles that
		//
		// we want directional slope-tolerance checking, otherwise units get stuck on terrain too much
		// note that we only reach this point after the pathfinder has already decided on a valid path
		//
		// only use directional passability test if we already spilled over into terrain that the pathfinder
		// would consider impassable, otherwise many units will enter regions where pathing fails totally
		//
		#if 1
		const bool terrainBlocked = (!md->TestMoveSquare(owner, owner->pos, ZeroVector, true, false))?
			(!md->TestMoveSquare(owner, owner->pos + speedVector, flatFrontDir, true, false)):
			(!md->TestMoveSquare(owner, owner->pos + speedVector,   ZeroVector, true, false));
		#else
		const bool terrainBlocked = (CMoveMath::GetPosSpeedMod(*md, owner->pos) <= 0.01f)?
			(CMoveMath::GetPosSpeedMod(*md, owner->pos + speedVector, flatFrontDir) <= 0.01f):
			(CMoveMath::GetPosSpeedMod(*md, owner->pos + speedVector              ) <= 0.01f);

		// if not already stuck, test terrain in our entire footprint
		// otherwise be more lenient and only test our center square
		//
		// const bool terrainBlocked = (CMoveMath::GetPosSpeedMod(*md, owner->pos) <= 0.01f)?
		//     (CMoveMath::GetPosSpeedMod(*md, owner->pos + speedVector, flatFrontDir) <= 0.01f):
		//     (!md->TestMoveSquare(owner, owner->pos + speedVector, flatFrontDir, true, false));
		#endif

		const bool terrainIgnored = pathController->IgnoreTerrain(*md, owner->pos + speedVector);

		if (terrainBlocked && !terrainIgnored && !owner->inAir) {
			// never move onto an impassable square (units
			// can still tunnel across them at high enough
			// speeds however), unless not on ground (this
			// can only happen going downhill) or we would
			// stop in mid-air
			owner->Move3D(owner->speed = ZeroVector, true);
		} else {
			// use the simplest possible Euler integration
			owner->Move3D(owner->speed = speedVector, true);
		}
	}

	reversing    = (speedVector.dot(flatFrontDir) < 0.0f);
	currentSpeed = math::fabs(speedVector.dot(flatFrontDir));
	deltaSpeed   = 0.0f;

	assert(math::fabs(currentSpeed) < 1e6f);
}

bool CGroundMoveType::WantReverse(const float3& waypointDir2D) const
{
	if (!canReverse)
		return false;

	// these values are normally non-0, but LuaMoveCtrl
	// can override them and we do not want any div0's
	if (maxReverseSpeed <= 0.0f) return false;
	if (maxSpeed <= 0.0f) return true;

	if (accRate <= 0.0f) return false;
	if (decRate <= 0.0f) return false;
	if (turnRate <= 0.0f) return false;

	const float3 waypointDif  = float3(goalPos.x - owner->pos.x, 0.0f, goalPos.z - owner->pos.z); // use final WP for ETA
	const float waypointDist  = waypointDif.Length();                                             // in elmos
	const float waypointFETA  = (waypointDist / maxSpeed);                                        // in frames (simplistic)
	const float waypointRETA  = (waypointDist / maxReverseSpeed);                                 // in frames (simplistic)
	const float waypointDirDP = waypointDir2D.dot(owner->frontdir);
	const float waypointAngle = Clamp(waypointDirDP, -1.0f, 1.0f);                                // prevent NaN's
	const float turnAngleDeg  = math::acosf(waypointAngle) * (180.0f / PI);                       // in degrees
	const float turnAngleSpr  = (turnAngleDeg / 360.0f) * SPRING_CIRCLE_DIVS;                     // in "headings"
	const float revAngleSpr   = SHORTINT_MAXVALUE - turnAngleSpr;                                 // 180 deg - angle

	// units start accelerating before finishing the turn, so subtract something
	const float turnTimeMod   = 5.0f;
	const float turnAngleTime = std::max(0.0f, (turnAngleSpr / turnRate) - turnTimeMod); // in frames
	const float revAngleTime  = std::max(0.0f, (revAngleSpr  / turnRate) - turnTimeMod);

	const float apxSpeedAfterTurn  = std::max(0.f, currentSpeed - 0.125f * (turnAngleTime * decRate));
	const float apxRevSpdAfterTurn = std::max(0.f, currentSpeed - 0.125f * (revAngleTime  * decRate));
	const float decTime       = ( reversing * apxSpeedAfterTurn)  / decRate;
	const float revDecTime    = (!reversing * apxRevSpdAfterTurn) / decRate;
	const float accTime       = (maxSpeed        - !reversing * apxSpeedAfterTurn)  / accRate;
	const float revAccTime    = (maxReverseSpeed -  reversing * apxRevSpdAfterTurn) / accRate;
	const float revAccDecTime = revDecTime + revAccTime;

	const float fwdETA = waypointFETA + turnAngleTime + accTime + decTime;
	const float revETA = waypointRETA + revAngleTime + revAccDecTime;

	return (fwdETA > revETA);
}
<|MERGE_RESOLUTION|>--- conflicted
+++ resolved
@@ -1670,17 +1670,10 @@
 		bool crushCollidee = false;
 
 		const bool alliedCollision =
-<<<<<<< HEAD
 			teamHandler->Ally(collider->allyteam, collidee->StableAllyTeam()) &&
 			teamHandler->Ally(collidee->StableAllyTeam(), collider->allyteam);
 		const bool collideeYields = (collider->isMoving && !collidee->StableIsMoving());
-		const bool ignoreCollidee = ((collideeYields && alliedCollision) || colliderUD->pushResistant);
-=======
-			teamHandler->Ally(collider->allyteam, collidee->allyteam) &&
-			teamHandler->Ally(collidee->allyteam, collider->allyteam);
-		const bool collideeYields = (collider->isMoving && !collidee->isMoving);
 		const bool ignoreCollidee = (collideeYields && alliedCollision);
->>>>>>> ca0b68e8
 
 		// FIXME:
 		//   allowPushingEnemyUnits is (now) useless because alliances are bi-directional
