--- conflicted
+++ resolved
@@ -1490,24 +1490,17 @@
 	//   allow units to move _through_ idle open factories by extending the collidee's footprint such
 	//   that insideYardMap is true in a larger area (otherwise pathfinder and coldet would disagree)
 	// 
-	const int xext = ((collidee->xsize >> 1) + std::max(1, colliderMD->xsizeh));
-	const int zext = ((collidee->zsize >> 1) + std::max(1, colliderMD->zsizeh));
+	const int xext = ((collidee->StableXSize() >> 1) + std::max(1, colliderMD->xsizeh));
+	const int zext = ((collidee->StableZSize() >> 1) + std::max(1, colliderMD->zsizeh));
 
 	const bool exitingYardMap =
 		((collider->frontdir.dot(separationVector) > 0.0f) &&
 		 (collider->   speed.dot(separationVector) > 0.0f));
 	const bool insideYardMap =
-<<<<<<< HEAD
-		(collider->pos.x >= (collidee->StablePos().x - ((collidee->StableXSize() >> 1) - xext) * SQUARE_SIZE)) &&
-		(collider->pos.x <= (collidee->StablePos().x + ((collidee->StableXSize() >> 1) + xext) * SQUARE_SIZE)) &&
-		(collider->pos.z >= (collidee->StablePos().z - ((collidee->StableZSize() >> 1) - zext) * SQUARE_SIZE)) &&
-		(collider->pos.z <= (collidee->StablePos().z + ((collidee->StableZSize() >> 1) + zext) * SQUARE_SIZE));
-=======
-		(collider->pos.x >= (collidee->pos.x - xext * SQUARE_SIZE)) &&
-		(collider->pos.x <= (collidee->pos.x + xext * SQUARE_SIZE)) &&
-		(collider->pos.z >= (collidee->pos.z - zext * SQUARE_SIZE)) &&
-		(collider->pos.z <= (collidee->pos.z + zext * SQUARE_SIZE));
->>>>>>> c1e605a6
+		(collider->pos.x >= (collidee->StablePos().x - xext * SQUARE_SIZE)) &&
+		(collider->pos.x <= (collidee->StablePos().x + xext * SQUARE_SIZE)) &&
+		(collider->pos.z >= (collidee->StablePos().z - zext * SQUARE_SIZE)) &&
+		(collider->pos.z <= (collidee->StablePos().z + zext * SQUARE_SIZE));
 
 	bool wantRequestPath = false;
 
