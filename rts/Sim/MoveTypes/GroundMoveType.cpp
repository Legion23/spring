/* This file is part of the Spring engine (GPL v2 or later), see LICENSE.html */

#include "GroundMoveType.h"
#include "MoveDefHandler.h"
#include "ExternalAI/EngineOutHandler.h"
#include "Game/Camera.h"
#include "Game/GameHelper.h"
#include "Game/GlobalUnsynced.h"
#include "Game/Player.h"
#include "Game/SelectedUnits.h"
#include "Map/Ground.h"
#include "Map/MapInfo.h"
#include "Map/ReadMap.h"
#include "MoveMath/MoveMath.h"
#include "Sim/Features/Feature.h"
#include "Sim/Features/FeatureHandler.h"
#include "Sim/Misc/GeometricObjects.h"
#include "Sim/Misc/GroundBlockingObjectMap.h"
#include "Sim/Misc/ModInfo.h"
#include "Sim/Misc/QuadField.h"
#include "Sim/Misc/TeamHandler.h"
#include "Sim/Path/IPathController.hpp"
#include "Sim/Path/IPathManager.h"
#include "Sim/Units/Scripts/CobInstance.h"
#include "Sim/Units/UnitTypes/TransportUnit.h"
#include "Sim/Units/CommandAI/CommandAI.h"
#include "Sim/Units/CommandAI/MobileCAI.h"
#include "Sim/Units/UnitDef.h"
#include "Sim/Units/UnitHandler.h"
#include "Sim/Weapons/WeaponDefHandler.h"
#include "Sim/Weapons/Weapon.h"
#include "System/EventHandler.h"
#include "System/Log/ILog.h"
#include "System/FastMath.h"
#include "System/myMath.h"
#include "System/Vec2.h"
#include "System/Sound/SoundChannels.h"
#include "System/Sync/SyncTracer.h"

#if 1
#include "Rendering/IPathDrawer.h"
#define DEBUG_DRAWING_ENABLED pathDrawer->IsEnabled() && !Threading::multiThreadedSim
#else
#define DEBUG_DRAWING_ENABLED false
#endif

#define LOG_SECTION_GMT "GroundMoveType"
LOG_REGISTER_SECTION_GLOBAL(LOG_SECTION_GMT)

// use the specific section for all LOG*() calls in this source file
#ifdef LOG_SECTION_CURRENT
	#undef LOG_SECTION_CURRENT
#endif
#define LOG_SECTION_CURRENT LOG_SECTION_GMT

// speeds near (MAX_UNIT_SPEED * 1e1) elmos / frame can be caused by explosion impulses
// CUnitHandler removes units with speeds > MAX_UNIT_SPEED as soon as they exit the map,
// so the assertion can be less strict
#define ASSERT_SANE_OWNER_SPEED(v) assert(v.SqLength() < (MAX_UNIT_SPEED * MAX_UNIT_SPEED * 1e2));

// magic number to reduce damage taken from collisions
// between a very heavy and a very light CSolidObject
#define COLLISION_DAMAGE_MULT         0.02f

#define MIN_WAYPOINT_DISTANCE   SQUARE_SIZE
#define MAX_IDLING_SLOWUPDATES           16
#define IGNORE_OBSTACLES                  0
#define WAIT_FOR_PATH                     1
#define PLAY_SOUNDS                       1

#define UNIT_CMD_QUE_SIZE(u) (u->commandAI->commandQue.size())
#define UNIT_HAS_MOVE_CMD(u) (u->commandAI->commandQue.empty() || u->commandAI->commandQue[0].GetID() == CMD_MOVE)

#define FOOTPRINT_RADIUS(xs, zs, s) ((math::sqrt((xs * xs + zs * zs)) * 0.5f * SQUARE_SIZE) * s)
#define POS_IMPASSABLE(md, pos, u)                                               \
	(((CMoveMath::IsBlocked(*md, pos, u) & CMoveMath::BLOCK_STRUCTURE) != 0) ||  \
	 ((CMoveMath::GetPosSpeedMod(*md, pos) <= 0.01f)))

// this one must be outside MT code
static const float MAX_AVOIDEE_COSINE = math::cosf(105.0f * (PI / 180.0f));

CR_BIND_DERIVED(CGroundMoveType, AMoveType, (NULL));

CR_REG_METADATA(CGroundMoveType, (
	CR_MEMBER(turnRate),
	CR_MEMBER(accRate),
	CR_MEMBER(decRate),

	CR_MEMBER(maxReverseSpeed),
	CR_MEMBER(wantedSpeed),
	CR_MEMBER(currentSpeed),
	CR_MEMBER(deltaSpeed),

	CR_MEMBER(pathId),
	CR_MEMBER(goalRadius),

	CR_MEMBER(currWayPoint),
	CR_MEMBER(nextWayPoint),
	CR_MEMBER(atGoal),
	CR_MEMBER(atEndOfPath),

	CR_MEMBER(currWayPointDist),
	CR_MEMBER(prevWayPointDist),

	CR_MEMBER(pathRequestDelay),

	CR_MEMBER(numIdlingUpdates),
	CR_MEMBER(numIdlingSlowUpdates),
	CR_MEMBER(wantedHeading),

	CR_MEMBER(moveSquareX),
	CR_MEMBER(moveSquareY),

	CR_MEMBER(nextObstacleAvoidanceUpdate),

	CR_MEMBER(skidding),
	CR_MEMBER(flying),
	CR_MEMBER(reversing),
	CR_MEMBER(idling),
	CR_MEMBER(canReverse),
	CR_MEMBER(useMainHeading),

	CR_MEMBER(waypointDir),
	CR_MEMBER(flatFrontDir),
	CR_MEMBER(lastAvoidanceDir),
	CR_MEMBER(mainHeadingPos),

	CR_MEMBER(skidRotVector),
	CR_MEMBER(skidRotSpeed),
	CR_MEMBER(skidRotAccel),
	CR_ENUM_MEMBER(oldPhysState),

	CR_RESERVED(64),
	CR_POSTLOAD(PostLoad)
));



std::vector<int2> CGroundMoveType::lineTable[LINETABLE_SIZE][LINETABLE_SIZE];

CGroundMoveType::CGroundMoveType(CUnit* owner):
	AMoveType(owner),
	pathController(IPathController::GetInstance(owner)),

	turnRate(0.1f),
	accRate(0.01f),
	decRate(0.01f),
	maxReverseSpeed(0.0f),
	wantedSpeed(0.0f),
	currentSpeed(0.0f),
	deltaSpeed(0.0f),

	pathId(0),
	goalRadius(0),

	currWayPoint(ZeroVector),
	nextWayPoint(ZeroVector),
	atGoal(false),
	atEndOfPath(false),

	currWayPointDist(0.0f),
	prevWayPointDist(0.0f),

	skidding(false),
	flying(false),
	reversing(false),
	idling(false),
	canReverse(owner->unitDef->rSpeed > 0.0f),
	useMainHeading(false),

	skidRotVector(UpVector),
	skidRotSpeed(0.0f),
	skidRotAccel(0.0f),

	oldPhysState(CSolidObject::OnGround),

	flatFrontDir(0.0f, 0.0, 1.0f),
	lastAvoidanceDir(ZeroVector),
	mainHeadingPos(ZeroVector),

	nextObstacleAvoidanceUpdate(0),
	pathRequestDelay(0),

	numIdlingUpdates(0),
	numIdlingSlowUpdates(0),

	wantedHeading(0)
{
	assert(owner != NULL);
	assert(owner->unitDef != NULL);

	moveSquareX = owner->pos.x / MIN_WAYPOINT_DISTANCE;
	moveSquareY = owner->pos.z / MIN_WAYPOINT_DISTANCE;

	// maxSpeed is set in AMoveType's ctor
	maxReverseSpeed = owner->unitDef->rSpeed / GAME_SPEED;

	turnRate = owner->unitDef->turnRate;
	accRate = std::max(0.01f, owner->unitDef->maxAcc);
	decRate = std::max(0.01f, owner->unitDef->maxDec);
}

CGroundMoveType::~CGroundMoveType()
{
	ASSERT_SINGLETHREADED_SIM();
	if (pathId != 0) {
		pathManager->DeletePath(pathId);
	}

	IPathController::FreeInstance(pathController);
}

void CGroundMoveType::PostLoad()
{
	// HACK: re-initialize path after load
	if (pathId != 0) {
		pathId = pathManager->RequestPath(owner, owner->moveDef, owner->pos, goalPos, goalRadius, true);
	}
}

bool CGroundMoveType::Update()
{
	ASSERT_SYNCED(owner->pos);

	if (owner->GetTransporter() != NULL) {
		return false;
	}

	if (OnSlope(1.0f)) {
		skidding = true;
	}
	if (skidding) {
		UpdateSkid();
		return false;
	}

	ASSERT_SYNCED(owner->pos);

	// set drop height when we start to drop
	if (owner->falling) {
		UpdateControlledDrop();
		return false;
	}

	ASSERT_SYNCED(owner->pos);

	bool hasMoved = false;
	bool wantReverse = false;

	const short heading = owner->heading;

	if (owner->IsStunned() || owner->beingBuilt) {
		owner->QueScriptStopMoving();
		ChangeSpeed(0.0f, false);
	} else {
		if (owner->fpsControlPlayer != NULL) {
			wantReverse = UpdateDirectControl();
		} else {
			wantReverse = FollowPath();
		}
	}

	// these must be executed even when stunned (so
	// units do not get buried by restoring terrain)
	UpdateOwnerPos(wantReverse);
	AdjustPosToWaterLine();
	HandleObjectCollisions();

	ASSERT_SANE_OWNER_SPEED(owner->speed);

	// <dif> is normally equal to owner->speed (if no collisions)
	// we need more precision (less tolerance) in the y-dimension
	// for all-terrain units that are slowed down a lot on cliffs
	const float3 posDif = owner->pos - oldPos;
	const float3 cmpEps = float3(float3::CMP_EPS, float3::CMP_EPS * 1e-2f, float3::CMP_EPS);

	if (posDif.equals(ZeroVector, cmpEps)) {
		// note: the float3::== test is not exact, so even if this
		// evaluates to true the unit might still have an epsilon
		// speed vector --> nullify it to prevent apparent visual
		// micro-stuttering (speed is used to extrapolate drawPos)
		owner->speed = ZeroVector;

		// negative y-coordinates indicate temporary waypoints that
		// only exist while we are still waiting for the pathfinder
		// (so we want to avoid being considered "idle", since that
		// will cause our path to be re-requested and again give us
		// a temporary waypoint, etc.)
		// NOTE: this is only relevant for QTPFS (at present)
		// if the unit is just turning in-place over several frames
		// (eg. to maneuver around an obstacle), do not consider it
		// as "idling"
		idling = true;
		idling &= (currWayPoint.y != -1.0f && nextWayPoint.y != -1.0f);
		idling &= (std::abs(owner->heading - heading) < turnRate);
		hasMoved = false;
	} else {
		// the terrain-test is done (differently) in UpdateOwnerPos instead
		// TestNewTerrainSquare();

		// note: HandleObjectCollisions() may have negated the position set
		// by UpdateOwnerPos() (so that owner->pos is again equal to oldPos)
		// note: the idling-check can only succeed if we are oriented in the
		// direction of our waypoint, which compensates for the fact distance
		// decreases much less quickly when moving orthogonal to <waypointDir>
		oldPos = owner->pos;

		const float3 ffd = flatFrontDir * posDif.SqLength() * 0.5f;
		const float3 wpd = waypointDir * ((int(!reversing) * 2) - 1);

		// too many false negatives: speed is unreliable if stuck behind an obstacle
		//   idling = (owner->speed.SqLength() < (accRate * accRate));
		//   idling &= (Square(currWayPointDist - prevWayPointDist) <= (accRate * accRate));
		// too many false positives: waypoint-distance delta and speed vary too much
		//   idling = (Square(currWayPointDist - prevWayPointDist) < owner->speed.SqLength());
		// too many false positives: many slow units cannot even manage 1 elmo/frame
		//   idling = (Square(currWayPointDist - prevWayPointDist) < 1.0f);
		idling = true;
		idling &= (math::fabs(posDif.y) < math::fabs(cmpEps.y * owner->pos.y));
		idling &= (Square(currWayPointDist - prevWayPointDist) < ffd.dot(wpd));
		hasMoved = true;
	}

	return hasMoved;
}

void CGroundMoveType::SlowUpdate()
{
	if (pathId > 0 && pathManager->IsFailPath(pathId)) {
		pathManager->DeletePath(pathId);
		pathId = 0;
	}
	if (owner->GetTransporter() != NULL) {
		if (progressState == Active)
			StopEngine();
		return;
	}

	if (progressState == Active) {
		if (pathId != 0) {
			if (idling) {
				numIdlingSlowUpdates = std::min(MAX_IDLING_SLOWUPDATES, int(numIdlingSlowUpdates + 1));
			} else {
				numIdlingSlowUpdates = std::max(0, int(numIdlingSlowUpdates - 1));
			}

			if (numIdlingUpdates > (SHORTINT_MAXVALUE / turnRate)) {
				// case A: we have a path but are not moving
				LOG_L(L_DEBUG,
						"SlowUpdate: unit %i has pathID %i but %i ETA failures",
						owner->id, pathId, numIdlingUpdates);

				if (numIdlingSlowUpdates < MAX_IDLING_SLOWUPDATES) {
					StopEngine();
					StartEngine();
				} else {
					// unit probably ended up on a non-traversable
					// square, or got stuck in a non-moving crowd
					Fail();
				}
			}
		} else {
			if (gs->frameNum > pathRequestDelay) {
				// case B: we want to be moving but don't have a path
				LOG_L(L_DEBUG, "SlowUpdate: unit %i has no path", owner->id);

				StopEngine();
				StartEngine();
			}
		}
	}

	if (!flying) {
		// move us into the map, and update <oldPos>
		// to prevent any extreme changes in <speed>
		if (!owner->pos.IsInBounds()) {
			owner->Move3D(oldPos = owner->pos.cClampInBounds(), false);
		}
	}

	AMoveType::SlowUpdate();
}


/*
Sets unit to start moving against given position with max speed.
*/
void CGroundMoveType::StartMoving(float3 pos, float goalRadius) {
	StartMoving(pos, goalRadius, (reversing? maxReverseSpeed: maxSpeed));
}


/*
Sets owner unit to start moving against given position with requested speed.
*/
void CGroundMoveType::StartMoving(float3 moveGoalPos, float _goalRadius, float speed)
{
#ifdef TRACE_SYNC
	tracefile << "[" << __FUNCTION__ << "] ";
	tracefile << owner->pos.x << " " << owner->pos.y << " " << owner->pos.z << " " << owner->id << "\n";
#endif

	if (progressState == Active) {
		StopEngine();
	}

	// set the new goal
	goalPos.x = moveGoalPos.x;
	goalPos.z = moveGoalPos.z;
	goalPos.y = 0.0f;
	goalRadius = _goalRadius;
	atGoal = false;

	useMainHeading = false;
	progressState = Active;

	numIdlingUpdates = 0;
	numIdlingSlowUpdates = 0;

	currWayPointDist = 0.0f;
	prevWayPointDist = 0.0f;

	LOG_L(L_DEBUG, "StartMoving: starting engine for unit %i", owner->id);

	StartEngine();

	#if (PLAY_SOUNDS == 1)
	if (owner->team == gu->myTeam) {
		Channels::General.PlayRandomSample(owner->unitDef->sounds.activate, owner);
	}
	#endif
}

void CGroundMoveType::StopMoving() {
#ifdef TRACE_SYNC
	tracefile << "[" << __FUNCTION__ << "] ";
	tracefile << owner->pos.x << " " << owner->pos.y << " " << owner->pos.z << " " << owner->id << "\n";
#endif

	LOG_L(L_DEBUG, "StopMoving: stopping engine for unit %i", owner->id);

	StopEngine();

	useMainHeading = false;
	progressState = Done;
}



bool CGroundMoveType::FollowPath()
{
	bool wantReverse = false;

	if (pathId == 0) {
		ChangeSpeed(0.0f, false);
		SetMainHeading();
	} else {
		ASSERT_SYNCED(currWayPoint);
		ASSERT_SYNCED(nextWayPoint);
		ASSERT_SYNCED(owner->pos);

		prevWayPointDist = currWayPointDist;
		currWayPointDist = owner->pos.distance2D(currWayPoint);

		{
			// NOTE:
			//     uses owner->pos instead of currWayPoint (ie. not the same as atEndOfPath)
			//
			//     if our first command is a build-order, then goalRadius is set to our build-range
			//     and we cannot increase tolerance safely (otherwise the unit might stop when still
			//     outside its range and fail to start construction)
			const float curGoalDistSq = (owner->pos - goalPos).SqLength2D();
			const float minGoalDistSq = (UNIT_HAS_MOVE_CMD(owner))?
				Square(goalRadius * (numIdlingSlowUpdates + 1)):
				Square(goalRadius                             );

			atGoal |= (curGoalDistSq < minGoalDistSq);
		}

		if (!atGoal) {
			if (!idling) {
				numIdlingUpdates = std::max(0, int(numIdlingUpdates - 1));
			} else {
				numIdlingUpdates = std::min(SHORTINT_MAXVALUE, int(numIdlingUpdates + 1));
			}
		}

		if (!atEndOfPath) {
			GetNextWayPoint();
		} else {
			if (atGoal) {
				Arrived();
			}
		}

		// set direction to waypoint AFTER requesting it
		waypointDir.x = currWayPoint.x - owner->pos.x;
		waypointDir.z = currWayPoint.z - owner->pos.z;
		waypointDir.y = 0.0f;
		waypointDir.SafeNormalize();

		ASSERT_SYNCED(waypointDir);

		if (waypointDir.dot(flatFrontDir) < 0.0f) {
			wantReverse = WantReverse(waypointDir);
		}

		// apply obstacle avoidance (steering)
		const float3 rawWantedDir = waypointDir * (int(!wantReverse) * 2 - 1);
		const float3& modWantedDir = GetObstacleAvoidanceDir(rawWantedDir);

		// ASSERT_SYNCED(modWantedDir);

		ChangeHeading(GetHeadingFromVector(modWantedDir.x, modWantedDir.z));
		ChangeSpeed(maxWantedSpeed, wantReverse);
	}

	pathManager->UpdatePath(owner, pathId);
	return wantReverse;
}

void CGroundMoveType::ChangeSpeed(float newWantedSpeed, bool wantReverse, bool fpsMode)
{
	wantedSpeed = newWantedSpeed;

	// round low speeds to zero
	if (wantedSpeed <= 0.0f && currentSpeed < 0.01f) {
		currentSpeed = 0.0f;
		deltaSpeed = 0.0f;
		return;
	}

	// first calculate the "unrestricted" speed and acceleration
	float targetSpeed = wantReverse? maxReverseSpeed: maxSpeed;

	#if (WAIT_FOR_PATH == 1)
	// don't move until we have an actual path, trying to hide queuing
	// lag is too dangerous since units can blindly drive into objects,
	// cliffs, etc. (requires the QTPFS idle-check in Update)
	if (currWayPoint.y == -1.0f && nextWayPoint.y == -1.0f) {
		targetSpeed = 0.0f;
	} else
	#endif
	{
		if (wantedSpeed > 0.0f) {
			const UnitDef* ud = owner->unitDef;
			const MoveDef* md = owner->moveDef;

			const float groundMod = CMoveMath::GetPosSpeedMod(*md, owner->pos, flatFrontDir);
			const float curGoalDistSq = (owner->pos - goalPos).SqLength2D();
			const float minGoalDistSq = Square(BrakingDistance(currentSpeed));

			const float3& waypointDifFwd = waypointDir;
			const float3  waypointDifRev = -waypointDifFwd;

			const float3& waypointDif = reversing? waypointDifRev: waypointDifFwd;
			const short turnDeltaHeading = owner->heading - GetHeadingFromVector(waypointDif.x, waypointDif.z);

			// NOTE: <= 2 because every CMD_MOVE has a trailing CMD_SET_WANTED_MAX_SPEED
			const bool startBraking = (UNIT_CMD_QUE_SIZE(owner) <= 2 && curGoalDistSq <= minGoalDistSq);

			if (!fpsMode && turnDeltaHeading != 0) {
				// only auto-adjust speed for turns when not in FPS mode
				const float reqTurnAngle = math::fabs(180.0f * (owner->heading - wantedHeading) / SHORTINT_MAXVALUE);
				const float maxTurnAngle = (turnRate / SPRING_CIRCLE_DIVS) * 360.0f;

				float turnSpeed = (reversing)? maxReverseSpeed: maxSpeed;

				if (reqTurnAngle != 0.0f) {
					turnSpeed *= std::min(maxTurnAngle / reqTurnAngle, 1.0f);
				}

				if (waypointDir.SqLength() > 0.1f) {
					if (!ud->turnInPlace) {
						targetSpeed = std::max(ud->turnInPlaceSpeedLimit, turnSpeed);
					} else {
						if (reqTurnAngle > ud->turnInPlaceAngleLimit) {
							targetSpeed = turnSpeed;
						}
					}
				}

				if (atEndOfPath) {
					// at this point, Update() will no longer call GetNextWayPoint()
					// and we must slow down to prevent entering an infinite circle
					targetSpeed = std::min(targetSpeed, (currWayPointDist * PI) / (SPRING_CIRCLE_DIVS / turnRate));
				}
			}

			// now apply the terrain and command restrictions
			// NOTE:
			//     if wantedSpeed > targetSpeed, the unit will
			//     not accelerate to speed > targetSpeed unless
			//     its actual max{Reverse}Speed is also changed
			//
			//     raise wantedSpeed iff the terrain-modifier is
			//     larger than 1 (so units still get their speed
			//     bonus correctly), otherwise leave it untouched
			wantedSpeed *= std::max(groundMod, 1.0f);
			targetSpeed *= groundMod;
			targetSpeed *= ((startBraking)? 0.0f: 1.0f);
			targetSpeed = std::min(targetSpeed, wantedSpeed);
		} else {
			targetSpeed = 0.0f;
		}
	}

	deltaSpeed = pathController->GetDeltaSpeed(
		pathId,
		targetSpeed,
		currentSpeed,
		accRate,
		decRate,
		wantReverse,
		reversing
	);
}

/*
 * Changes the heading of the owner.
 * FIXME near-duplicate of HoverAirMoveType::UpdateHeading
 */
void CGroundMoveType::ChangeHeading(short newHeading) {
	if (flying) return;
	if (owner->GetTransporter() != NULL) return;

	owner->heading += pathController->GetDeltaHeading(pathId, (wantedHeading = newHeading), owner->heading, turnRate);

	owner->UpdateDirVectors(!owner->upright && maxSpeed > 0.0f, true);
	owner->UpdateMidAndAimPos();

	flatFrontDir = owner->frontdir;
	flatFrontDir.y = 0.0f;
	flatFrontDir.Normalize();
}




bool CGroundMoveType::CanApplyImpulse(const float3& impulse)
{
	// NOTE: ships must be able to receive impulse too (for collision handling)
	if (owner->beingBuilt)
		return false;
	// TODO: or apply impulse to the transporter?
	if (owner->GetTransporter() != NULL)
		return false;
	if (impulse.SqLength() <= 0.01f)
		return false;
	// TODO (92.0+):
	//   we should not delay the skidding-state until owner has "accumulated" an
	//   arbitrary hardcoded amount of impulse (possibly across several frames!),
	//   but enter it on any vector with non-zero length --> most weapon impulses
	//   will just reduce the unit's speed a bit
	//   there should probably be a configurable minimum-impulse below which the
	//   unit does not react at all (can re-use SolidObject::residualImpulse for
	//   this) but also does NOT store the impulse like a small-charge capacitor,
	//   see CUnit::StoreImpulse
	if (owner->residualImpulse.SqLength() <= 9.0f)
		return false;

	skidding = true;
	useHeading = false;

	skidRotSpeed = 0.0f;
	skidRotAccel = 0.0f;

	float3 newSpeed = owner->speed + owner->residualImpulse;
	float3 skidDir = owner->frontdir;

	if (newSpeed.SqLength2D() >= 0.01f) {
		skidDir = newSpeed;
		skidDir.y = 0.0f;
		skidDir.Normalize();
	}

	skidRotVector = skidDir.cross(UpVector);

	oldPhysState = owner->physicalState;
	owner->physicalState = CSolidObject::Flying;

	if (newSpeed.dot(ground->GetNormal(owner->pos.x, owner->pos.z)) > 0.2f) {
		skidRotAccel = (gs->randFloat(owner) - 0.5f) * 0.04f;
		flying = true;
	}

	ASSERT_SANE_OWNER_SPEED(newSpeed);
	// indicate we want to react to the impulse
	return true;
}

void CGroundMoveType::UpdateSkid()
{
	ASSERT_SYNCED(owner->midPos);

	const float3& pos = owner->pos;
	      float3& speed  = owner->speed;

	const UnitDef* ud = owner->unitDef;
	const float groundHeight = GetGroundHeight(pos);

	if (flying) {
		// water drag
		if (pos.y < 0.0f)
			speed *= 0.95f;

		const float impactSpeed = pos.IsInBounds()?
			-speed.dot(ground->GetNormal(pos.x, pos.z)):
			-speed.dot(UpVector);
		const float impactDamageMult = impactSpeed * owner->mass * COLLISION_DAMAGE_MULT;
		const bool doColliderDamage = (modInfo.allowUnitCollisionDamage && impactSpeed > ud->minCollisionSpeed && ud->minCollisionSpeed >= 0.0f);

		if (groundHeight > pos.y) {
			// ground impact, stop flying
			flying = false;

			owner->Move1D(groundHeight, 1, false);

			// deal ground impact damage
			// TODO:
			//     bouncing behaves too much like a rubber-ball,
			//     most impact energy needs to go into the ground
			if (doColliderDamage) {
				owner->QueDoDamage(owner, impactDamageMult, ZeroVector, -CSolidObject::DAMAGE_COLLISION_GROUND);
			}

			skidRotSpeed = 0.0f;
			// skidRotAccel = 0.0f;
		} else {
			speed.y += mapInfo->map.gravity;
		}
	} else {
		// *assume* this means the unit is still on the ground
		// (Lua gadgetry can interfere with our "physics" logic)
		float speedf = speed.Length();
		float skidRotSpd = 0.0f;

		const bool onSlope = OnSlope(-1.0f);
		const float speedReduction = 0.35f;

		if (speedf < speedReduction && !onSlope) {
			// stop skidding
			speed = ZeroVector;

			skidding = false;
			useHeading = true;

			owner->physicalState = oldPhysState;

			skidRotSpd = math::floor(skidRotSpeed + skidRotAccel + 0.5f);
			skidRotAccel = (skidRotSpd - skidRotSpeed) * 0.5f;
			skidRotAccel *= (PI / 180.0f);

			ChangeHeading(owner->heading);
		} else {
			if (onSlope) {
				const float3 normal = ground->GetNormal(pos.x, pos.z);
				const float3 normalForce = normal * normal.dot(UpVector * mapInfo->map.gravity);
				const float3 newForce = UpVector * mapInfo->map.gravity - normalForce;

				speed += newForce;
				speedf = speed.Length();
				speed *= (1.0f - (0.1f * normal.y));
			} else {
				speed *= (1.0f - std::min(1.0f, speedReduction / speedf)); // clamped 0..1
			}

			// number of frames until rotational speed would drop to 0
			const float remTime = std::max(1.0f, speedf / speedReduction);

			skidRotSpd = math::floor(skidRotSpeed + skidRotAccel * (remTime - 1.0f) + 0.5f);
			skidRotAccel = (skidRotSpd - skidRotSpeed) / remTime;
			skidRotAccel *= (PI / 180.0f);

			if (math::floor(skidRotSpeed) != math::floor(skidRotSpeed + skidRotAccel)) {
				skidRotSpeed = 0.0f;
				skidRotAccel = 0.0f;
			}
		}

		if ((groundHeight - pos.y) < (speed.y + mapInfo->map.gravity)) {
			speed.y += mapInfo->map.gravity;

			flying = true;
			skidding = true; // flying requires skidding
			useHeading = false; // and relies on CalcSkidRot
		} else if ((groundHeight - pos.y) > speed.y) {
			const float3& normal = (pos.IsInBounds())? ground->GetNormal(pos.x, pos.z): UpVector;
			const float dot = speed.dot(normal);

			if (dot > 0.0f) {
				speed *= 0.95f;
			} else {
				speed += (normal * (math::fabs(speed.dot(normal)) + 0.1f)) * 1.9f;
				speed *= 0.8f;
			}
		}
	}

	// translate before rotate, match terrain normal if not in air
	owner->Move3D(speed, true);
	owner->UpdateDirVectors(true, true);

	if (skidding) {
		CalcSkidRot();
		CheckCollisionSkid();
	} else {
		// do this here since ::Update returns early if it calls us
		HandleObjectCollisions();
	}

	// always update <oldPos> here so that <speed> does not make
	// extreme jumps when the unit transitions from skidding back
	// to non-skidding
	oldPos = owner->pos;

	ASSERT_SANE_OWNER_SPEED(speed);
	ASSERT_SYNCED(owner->midPos);
}

void CGroundMoveType::UpdateControlledDrop()
{
	if (!owner->falling)
		return;

	const float3& pos = owner->pos;
	      float3& speed = owner->speed;

	speed.y += (mapInfo->map.gravity * owner->fallSpeed);
	speed.y = std::min(speed.y, 0.0f);

	owner->Move3D(speed, true);

	// water drag
	if (pos.y < 0.0f)
		speed *= 0.90;

	const float wh = GetGroundHeight(pos);

	if (wh > pos.y) {
		// ground impact
		owner->Move1D(wh, 1, (owner->falling = false));
		owner->QueScriptLanded(); //stop parachute animation
	}
}

void CGroundMoveType::CheckCollisionSkid()
{
	CUnit* collider = owner;

	// NOTE:
	//     the QuadField::Get* functions check o->midPos,
	//     but the quad(s) that objects are stored in are
	//     derived from o->pos (!)
	const float3& pos = collider->pos;
	const UnitDef* colliderUD = collider->unitDef;
	const std::vector<CUnit*>& nearUnits = qf->StableGetUnitsExact(pos, collider->radius);
	const std::vector<CFeature*>& nearFeatures = qf->StableGetFeaturesExact(pos, collider->radius);

	for (std::vector<CUnit*>::const_iterator ui = nearUnits.begin(); ui != nearUnits.end(); ++ui) {
		CUnit* collidee = *ui;
		const UnitDef* collideeUD = collider->unitDef;

		const float sqDist = (pos - collidee->StablePos()).SqLength();
		const float totRad = collider->radius + collidee->StableRadius();

		if ((sqDist >= totRad * totRad) || (sqDist <= 0.01f)) {
			continue;
		}

		// stop units from reaching escape velocity
		const float3 dif = (pos - collidee->StablePos()).SafeNormalize();

		if (collidee->moveDef == NULL) {
			const float impactSpeed = -collider->speed.dot(dif);
			const float impactDamageMult = std::min(impactSpeed * collider->mass * COLLISION_DAMAGE_MULT, MAX_UNIT_SPEED);

			const bool doColliderDamage = (modInfo.allowUnitCollisionDamage && impactSpeed > colliderUD->minCollisionSpeed && colliderUD->minCollisionSpeed >= 0.0f);
			const bool doCollideeDamage = (modInfo.allowUnitCollisionDamage && impactSpeed > collideeUD->minCollisionSpeed && collideeUD->minCollisionSpeed >= 0.0f);

			if (impactSpeed <= 0.0f)
				continue;

			collider->Move3D(dif * impactSpeed, true);
			collider->speed += ((dif * impactSpeed) * 1.8f);

			// damage the collider, no added impulse
			if (doColliderDamage) {
				collider->QueDoDamage(collider, impactDamageMult, ZeroVector, -CSolidObject::DAMAGE_COLLISION_OBJECT);
			}
			// damage the (static) collidee based on collider's mass, no added impulse
			if (doCollideeDamage) {
				collider->QueDoDamage(collidee, impactDamageMult, ZeroVector, -CSolidObject::DAMAGE_COLLISION_OBJECT);
			}
		} else {
			assert(collider->mass > 0.0f && collidee->StableMass() > 0.0f);

			// don't conserve momentum (impact speed is halved, so impulses are too)
			// --> collisions are neither truly elastic nor truly inelastic to prevent
			// the simulation from blowing up from impulses applied to tight groups of
			// units
			const float impactSpeed = (collidee->StableSpeed() - collider->speed).dot(dif) * 0.5f;
			const float colliderRelMass = (collider->mass / (collider->mass + collidee->StableMass()));
			const float colliderRelImpactSpeed = impactSpeed * (1.0f - colliderRelMass);
			const float collideeRelImpactSpeed = impactSpeed * (       colliderRelMass); 

			const float  colliderImpactDmgMult = std::min(colliderRelImpactSpeed * collider->mass * COLLISION_DAMAGE_MULT, MAX_UNIT_SPEED);
			const float  collideeImpactDmgMult = std::min(collideeRelImpactSpeed * collider->mass * COLLISION_DAMAGE_MULT, MAX_UNIT_SPEED);
			const float3 colliderImpactImpulse = dif * colliderRelImpactSpeed;
			const float3 collideeImpactImpulse = dif * collideeRelImpactSpeed;

			const bool doColliderDamage = (modInfo.allowUnitCollisionDamage && impactSpeed > colliderUD->minCollisionSpeed && colliderUD->minCollisionSpeed >= 0.0f);
			const bool doCollideeDamage = (modInfo.allowUnitCollisionDamage && impactSpeed > collideeUD->minCollisionSpeed && collideeUD->minCollisionSpeed >= 0.0f);

			if (impactSpeed <= 0.0f)
				continue;

			collider->Move3D( colliderImpactImpulse, true);
			collider->QueMoveUnit(collidee, -collideeImpactImpulse, true, false);

			// damage the collider
			if (doColliderDamage) {
				collider->QueDoDamage(collider, colliderImpactDmgMult, dif * colliderImpactDmgMult, -CSolidObject::DAMAGE_COLLISION_OBJECT);
			}
			// damage the collidee
			if (doCollideeDamage) {
				collider->QueDoDamage(collidee, collideeImpactDmgMult, dif * -collideeImpactDmgMult, -CSolidObject::DAMAGE_COLLISION_OBJECT);
			}

			collider->speed += colliderImpactImpulse;
			collider->QueChangeSpeed(collidee, -collideeImpactImpulse, 1.0f);
		}
	}

	for (std::vector<CFeature*>::const_iterator fi = nearFeatures.begin(); fi != nearFeatures.end(); ++fi) {
		CFeature* f = *fi;

		if (!f->StableBlocking())
			continue;

		const float sqDist = (pos - f->StablePos()).SqLength();
		const float totRad = collider->radius + f->StableRadius();

		if ((sqDist >= totRad * totRad) || (sqDist <= 0.01f))
			continue;

		const float3 dif = (pos - f->StablePos()).SafeNormalize();
		const float impactSpeed = -collider->speed.dot(dif);
		const float impactDamageMult = std::min(impactSpeed * collider->mass * COLLISION_DAMAGE_MULT, MAX_UNIT_SPEED);
		const float3 impactImpulse = dif * impactSpeed;
		const bool doColliderDamage = (modInfo.allowUnitCollisionDamage && impactSpeed > colliderUD->minCollisionSpeed && colliderUD->minCollisionSpeed >= 0.0f);

		if (impactSpeed <= 0.0f)
			continue;

		collider->Move3D(impactImpulse, true);
		collider->speed += (impactImpulse * 1.8f);

		// damage the collider, no added impulse (!) 
		if (doColliderDamage) {
			collider->QueDoDamage(collider, impactDamageMult, ZeroVector, -CSolidObject::DAMAGE_COLLISION_OBJECT);
		}

		// damage the collidee feature based on collider's mass
		collider->QueDoDamage(f, impactDamageMult, -impactImpulse, -CSolidObject::DAMAGE_COLLISION_OBJECT);
	}

	ASSERT_SANE_OWNER_SPEED(collider->speed);
}

void CGroundMoveType::CalcSkidRot()
{
	skidRotSpeed += skidRotAccel;
	skidRotSpeed *= 0.999f;
	skidRotAccel *= 0.95f;

	const float angle = (skidRotSpeed / GAME_SPEED) * (PI * 2.0f);
	const float cosp = math::cos(angle);
	const float sinp = math::sin(angle);

	float3 f1 = skidRotVector * skidRotVector.dot(owner->frontdir);
	float3 f2 = owner->frontdir - f1;

	float3 r1 = skidRotVector * skidRotVector.dot(owner->rightdir);
	float3 r2 = owner->rightdir - r1;

	float3 u1 = skidRotVector * skidRotVector.dot(owner->updir);
	float3 u2 = owner->updir - u1;

	f2 = f2 * cosp + f2.cross(skidRotVector) * sinp;
	r2 = r2 * cosp + r2.cross(skidRotVector) * sinp;
	u2 = u2 * cosp + u2.cross(skidRotVector) * sinp;

	owner->frontdir = f1 + f2;
	owner->rightdir = r1 + r2;
	owner->updir    = u1 + u2;

	owner->UpdateMidAndAimPos();
}




/*
 * Dynamic obstacle avoidance, helps the unit to
 * follow the path even when it's not perfect.
 */
float3 CGroundMoveType::GetObstacleAvoidanceDir(const float3& desiredDir) {
	#if (IGNORE_OBSTACLES == 1)
	return desiredDir;
	#endif

	// Obstacle-avoidance-system only needs to be run if the unit wants to move
	if (pathId == 0)
		return ZeroVector;

	// Speed-optimizer. Reduces the times this system is run.
	if (gs->frameNum < nextObstacleAvoidanceUpdate)
		return lastAvoidanceDir;

	float3 avoidanceVec = ZeroVector;
	float3 avoidanceDir = desiredDir;

	lastAvoidanceDir = desiredDir;
	nextObstacleAvoidanceUpdate = gs->frameNum + 1;

	CUnit* avoider = owner;
	//const UnitDef* avoiderUD = avoider->unitDef;
	const MoveDef* avoiderMD = avoider->moveDef;

	static const float AVOIDER_DIR_WEIGHT = 1.0f;
	static const float DESIRED_DIR_WEIGHT = 0.5f;
	static const float LAST_DIR_MIX_ALPHA = 0.7f;

	// now we do the obstacle avoidance proper
	// avoider always uses its never-rotated MoveDef footprint
	const float avoidanceRadius = std::max(currentSpeed, 1.0f) * (avoider->radius * 2.0f);
	const float avoiderRadius = FOOTPRINT_RADIUS(avoiderMD->xsize, avoiderMD->zsize, 1.0f);

<<<<<<< HEAD
	std::vector<CSolidObject*> nearbyObjects = qf->StableGetSolidsExact(avoider->pos, avoidanceRadius);

	for (std::vector<CSolidObject*>::const_iterator oi = nearbyObjects.begin(); oi != nearbyObjects.end(); ++oi) {
=======
	const vector<CSolidObject*>& objects = qf->GetSolidsExact(avoider->pos, avoidanceRadius);

	for (vector<CSolidObject*>::const_iterator oi = objects.begin(); oi != objects.end(); ++oi) {
>>>>>>> 757e9c29
		const CSolidObject* avoidee = *oi;
		const MoveDef* avoideeMD = avoidee->moveDef;
		const UnitDef* avoideeUD = dynamic_cast<const UnitDef*>(avoidee->objectDef);

		// cases in which there is no need to avoid this obstacle
		if (avoidee == owner)
			continue;
		// ignore aircraft (or flying ground units)
		if (avoidee->StablePhysicalState() == CSolidObject::Hovering || avoidee->StablePhysicalState() == CSolidObject::Flying)
			continue;
		if (CMoveMath::IsNonBlocking(*avoiderMD, avoidee, avoider))
			continue;
		if (!CMoveMath::CrushResistant(*avoiderMD, avoidee))
			continue;

		const bool avoideeMobile  = (avoideeMD != NULL);
		const bool avoideeMovable = (avoideeUD != NULL && !avoideeUD->pushResistant);

		const float3 avoideeVector = (avoider->pos + avoider->speed) - (avoidee->StablePos() + avoidee->StableSpeed());

		// use the avoidee's MoveDef footprint as radius if it is mobile
		// use the avoidee's Unit (not UnitDef) footprint as radius otherwise
		const float avoideeRadius = avoideeMobile?
			FOOTPRINT_RADIUS(avoideeMD->xsize, avoideeMD->zsize, 1.0f):
			FOOTPRINT_RADIUS(avoidee->StableXSize(), avoidee->StableZSize(), 1.0f);
		const float avoidanceRadiusSum = avoiderRadius + avoideeRadius;
		const float avoidanceMassSum = avoider->mass + avoidee->StableMass();
		const float avoideeMassScale = (avoideeMobile)? (avoidee->StableMass() / avoidanceMassSum): 1.0f;
		const float avoideeDistSq = avoideeVector.SqLength();
		const float avoideeDist   = fastmath::sqrt2(avoideeDistSq) + 0.01f;

		// do not bother steering around idling MOBILE objects
		// (since collision handling will just push them aside)
<<<<<<< HEAD
		// TODO: also check if !avoideeUD->pushResistant
		if (avoideeMobile && (!avoidMobiles || (!avoidee->StableIsMoving() && avoidee->StableAllyTeam() == avoider->allyteam)))
			continue;
=======
		if (avoideeMobile && avoideeMovable) {
			if (!avoiderMD->avoidMobilesOnPath || (!avoidee->isMoving && avoidee->allyteam == avoider->allyteam)) {
				continue;
			}
		}
>>>>>>> 757e9c29
		// ignore objects that are more than this many degrees off-center from us
		if (avoider->frontdir.dot(-(avoideeVector / avoideeDist)) < MAX_AVOIDEE_COSINE)
			continue;

		if (avoideeDistSq >= Square(std::max(currentSpeed, 1.0f) * GAME_SPEED + avoidanceRadiusSum))
			continue;
		if (avoideeDistSq >= avoider->pos.SqDistance2D(goalPos))
			continue;

		// if object and unit in relative motion are closing in on one another
		// (or not yet fully apart), then the object is on the path of the unit
		// and they are not collided
		if (DEBUG_DRAWING_ENABLED) {
			GML_RECMUTEX_LOCK(sel); // GetObstacleAvoidanceDir

			if (selectedUnits.selectedUnits.find(owner) != selectedUnits.selectedUnits.end()) {
				geometricObjects->AddLine(avoider->pos + (UpVector * 20.0f), avoidee->StablePos() + (UpVector * 20.0f), 3, 1, 4);
			}
		}

		float avoiderTurnSign = ((avoidee->StablePos().dot(avoider->rightdir) - avoider->pos.dot(avoider->rightdir)) <= 0.0f) * 2.0f - 1.0f;
		float avoideeTurnSign = ((avoider->pos.dot(avoidee->StableRightDir()) - avoidee->StablePos().dot(avoidee->StableRightDir())) <= 0.0f) * 2.0f - 1.0f;

		// for mobile units, avoidance-response is modulated by angle
		// between avoidee's and avoider's frontdir such that maximal
		// avoidance occurs when they are anti-parallel
		const float avoidanceCosAngle = Clamp(avoider->frontdir.dot(avoidee->StableFrontDir()), -1.0f, 1.0f);
		const float avoidanceResponse = (1.0f - avoidanceCosAngle * int(avoideeMobile)) + 0.1f;
		const float avoidanceFallOff  = (1.0f - std::min(1.0f, avoideeDist / (5.0f * avoidanceRadiusSum)));

		// if parties are anti-parallel, it is always more efficient for
		// both to turn in the same local-space direction (either R/R or
		// L/L depending on relative object positions) but there exists
		// a range of orientations for which the signs are not equal
		//
		// (this is also true for the parallel situation, but there the
		// degeneracy only occurs when one of the parties is behind the
		// other and can be ignored)
		if (avoidanceCosAngle < 0.0f)
			avoiderTurnSign = std::max(avoiderTurnSign, avoideeTurnSign);

		avoidanceDir = avoider->rightdir * AVOIDER_DIR_WEIGHT * avoiderTurnSign;
		avoidanceVec += (avoidanceDir * avoidanceResponse * avoidanceFallOff * avoideeMassScale);
	}


	// use a weighted combination of the desired- and the avoidance-directions
	// also linearly smooth it using the vector calculated the previous frame
	avoidanceDir = (desiredDir * DESIRED_DIR_WEIGHT + avoidanceVec).SafeNormalize();
	avoidanceDir = lastAvoidanceDir * LAST_DIR_MIX_ALPHA + avoidanceDir * (1.0f - LAST_DIR_MIX_ALPHA);

	if (DEBUG_DRAWING_ENABLED) {
		GML_RECMUTEX_LOCK(sel); // GetObstacleAvoidanceDir

		if (selectedUnits.selectedUnits.find(owner) != selectedUnits.selectedUnits.end()) {
			const float3 p0 = owner->pos + (    UpVector * 20.0f);
			const float3 p1 =         p0 + (avoidanceVec * 40.0f);
			const float3 p2 =         p0 + (avoidanceDir * 40.0f);

			const int avFigGroupID = geometricObjects->AddLine(p0, p1, 8.0f, 1, 4);
			const int adFigGroupID = geometricObjects->AddLine(p0, p2, 8.0f, 1, 4);

			geometricObjects->SetColor(avFigGroupID, 1, 0.3f, 0.3f, 0.6f);
			geometricObjects->SetColor(adFigGroupID, 1, 0.3f, 0.3f, 0.6f);
		}
	}

	return (lastAvoidanceDir = avoidanceDir);
}


// Creates a path to the goal.
void CGroundMoveType::GetNewPath()
{
	assert(pathId == 0);
	pathId = pathManager->RequestPath(owner, owner->moveDef, owner->pos, goalPos, goalRadius, true);

	// if new path received, can't be at waypoint
	if (pathId != 0) {
		atGoal = false;
		atEndOfPath = false;

		currWayPoint = pathManager->NextWayPoint(owner, pathId, 0,   owner->pos, 1.25f * SQUARE_SIZE, true);
		nextWayPoint = pathManager->NextWayPoint(owner, pathId, 0, currWayPoint, 1.25f * SQUARE_SIZE, true);

		pathController->SetRealGoalPosition(pathId, goalPos); // Note: has no effect, is not MT safe
		pathController->SetTempGoalPosition(pathId, currWayPoint); // Note: has no effect, is not MT safe
	} else {
		Fail();
	}

	// limit frequency of (case B) path-requests from SlowUpdate's
	pathRequestDelay = gs->frameNum + (UNIT_SLOWUPDATE_RATE << 1);
}



bool CGroundMoveType::CanGetNextWayPoint() {
	if (pathId == 0)
		return false;
	if (!pathController->AllowSetTempGoalPosition(pathId, nextWayPoint))
		return false;


	if (currWayPoint.y != -1.0f && nextWayPoint.y != -1.0f) {
		const float3& pos = owner->pos;
		      float3& cwp = (float3&) currWayPoint;
		      float3& nwp = (float3&) nextWayPoint;

		if (pathManager->PathUpdated(pathId)) {
			// path changed while we were following it (eg. due
			// to terrain deformation) in between two waypoints
			// but still has the same ID; in this case (which is
			// specific to QTPFS) we don't go through GetNewPath
			//
			cwp = pathManager->NextWayPoint(owner, pathId, 0, pos, 1.25f * SQUARE_SIZE, true);
			nwp = pathManager->NextWayPoint(owner, pathId, 0, cwp, 1.25f * SQUARE_SIZE, true);
		}

		if (DEBUG_DRAWING_ENABLED) {
			GML_RECMUTEX_LOCK(sel); // CanGetNextWayPoint

			if (selectedUnits.selectedUnits.find(owner) != selectedUnits.selectedUnits.end()) {
				// plot the vectors to {curr, next}WayPoint
				const int cwpFigGroupID = geometricObjects->AddLine(pos + (UpVector * 20.0f), cwp + (UpVector * (pos.y + 20.0f)), 8.0f, 1, 4);
				const int nwpFigGroupID = geometricObjects->AddLine(pos + (UpVector * 20.0f), nwp + (UpVector * (pos.y + 20.0f)), 8.0f, 1, 4);

				geometricObjects->SetColor(cwpFigGroupID, 1, 0.3f, 0.3f, 0.6f);
				geometricObjects->SetColor(nwpFigGroupID, 1, 0.3f, 0.3f, 0.6f);
			}
		}

		// perform a turn-radius check: if the waypoint
		// lies outside our turning circle, don't skip
		// it (since we can steer toward this waypoint
		// and pass it without slowing down)
		// note that we take the DIAMETER of the circle
		// to prevent sine-like "snaking" trajectories
		const int dirSign = int(!reversing) * 2 - 1;
		const float turnFrames = SPRING_CIRCLE_DIVS / turnRate;
		const float turnRadius = (owner->speed.Length() * turnFrames) / (PI + PI);
		const float waypointDot = Clamp(waypointDir.dot(flatFrontDir * dirSign), -1.0f, 1.0f);

		#if 1
		if (currWayPointDist > (turnRadius * 2.0f)) {
			return false;
		}
		if (currWayPointDist > MIN_WAYPOINT_DISTANCE && waypointDot >= 0.995f) {
			return false;
		}
		#else
		if ((currWayPointDist > std::max(turnRadius * 2.0f, 1.0f * SQUARE_SIZE)) && (waypointDot >= 0.0f)) {
			return false;
		}
		if ((currWayPointDist > std::max(turnRadius * 1.0f, 1.0f * SQUARE_SIZE)) && (waypointDot <  0.0f)) {
			return false;
		}
		if (math::acosf(waypointDot) < ((turnRate / SPRING_CIRCLE_DIVS) * (PI + PI))) {
			return false;
		}
		#endif

		{
			// check the rectangle between pos and cwp for obstacles
			// TODO: use the line-table? (faster but less accurate)
			const int xmin = std::min(cwp.x / SQUARE_SIZE, pos.x / SQUARE_SIZE) - 1, xmax = std::max(cwp.x / SQUARE_SIZE, pos.x / SQUARE_SIZE) + 1;
			const int zmin = std::min(cwp.z / SQUARE_SIZE, pos.z / SQUARE_SIZE) - 1, zmax = std::max(cwp.z / SQUARE_SIZE, pos.z / SQUARE_SIZE) + 1;

			//const UnitDef* ownerUD = owner->unitDef;
			const MoveDef* ownerMD = owner->moveDef;

			for (int x = xmin; x < xmax; x++) {
				for (int z = zmin; z < zmax; z++) {
					const bool noStructBlock = ((CMoveMath::SquareIsBlocked(*ownerMD, x, z, owner) & CMoveMath::BLOCK_STRUCTURE) == 0);
					const bool noGroundBlock = (CMoveMath::GetPosSpeedMod(*ownerMD, pos) >= 0.01f);

					if (noStructBlock && noGroundBlock) {
						continue;
					}
					if ((pos - cwp).SqLength() > (SQUARE_SIZE * SQUARE_SIZE)) {
						return false;
					}
				}
			}
		}

		{
			const float curGoalDistSq = (currWayPoint - goalPos).SqLength2D();
			const float minGoalDistSq = (UNIT_HAS_MOVE_CMD(owner))?
				Square(goalRadius * (numIdlingSlowUpdates + 1)):
				Square(goalRadius                             );

			// trigger Arrived on the next Update (but
			// only if we have non-temporary waypoints)
			// atEndOfPath |= (currWayPoint == nextWayPoint);
			atEndOfPath |= (curGoalDistSq < minGoalDistSq);
		}

		if (atEndOfPath) {
			currWayPoint = goalPos;
			nextWayPoint = goalPos;
			return false;
		}
	}

	return true;
}

void CGroundMoveType::GetNextWayPoint()
{
	if (CanGetNextWayPoint()) {
		pathController->SetTempGoalPosition(pathId, nextWayPoint); // Note: has no effect, is not MT safe

		// NOTE: pathfinder implementation should ensure waypoints are not equal
		currWayPoint = nextWayPoint;
		nextWayPoint = pathManager->NextWayPoint(owner, pathId, 0, currWayPoint, 1.25f * SQUARE_SIZE, true);
	}

	if (nextWayPoint.x == -1.0f && nextWayPoint.z == -1.0f) {
		Fail();
	} else {
		#define CWP_BLOCK_MASK CMoveMath::SquareIsBlocked(*owner->moveDef, currWayPoint, owner)
		#define NWP_BLOCK_MASK CMoveMath::SquareIsBlocked(*owner->moveDef, nextWayPoint, owner)

		if ((CWP_BLOCK_MASK & CMoveMath::BLOCK_STRUCTURE) != 0 || (NWP_BLOCK_MASK & CMoveMath::BLOCK_STRUCTURE) != 0) {
			// this can happen if we crushed a non-blocking feature
			// and it spawned another feature which we cannot crush
			// (eg.) --> repath
			StopEngine();
			StartEngine();
		}

		#undef NWP_BLOCK_MASK
		#undef CWP_BLOCK_MASK
	}
}




/*
The distance the unit will move before stopping,
starting from given speed and applying maximum
brake rate.
*/
float CGroundMoveType::BrakingDistance(float speed) const
{
	const float rate = reversing? accRate: decRate;
	const float time = speed / std::max(rate, 0.001f);
	const float dist = 0.5f * rate * time * time;
	return dist;
}

/*
Gives the position this unit will end up at with full braking
from current velocity.
*/
float3 CGroundMoveType::Here()
{
	const float dist = BrakingDistance(currentSpeed);
	const int   sign = int(!reversing) * 2 - 1;

	const float3 pos2D = float3(owner->pos.x, 0.0f, owner->pos.z);
	const float3 dir2D = flatFrontDir * dist * sign;

	return (pos2D + dir2D);
}






void CGroundMoveType::StartEngine() {
	// ran only if the unit has no path and is not already at goal
	if (pathId == 0 && !atGoal) {
		GetNewPath();

		// activate "engine" only if a path was found
		if (pathId != 0) {
			pathManager->UpdatePath(owner, pathId);

			owner->isMoving = true;
			owner->QueScriptStartMoving();
		}
	}

	nextObstacleAvoidanceUpdate = gs->frameNum;
}

void CGroundMoveType::StopEngine() {
	if (pathId != 0) {
		pathManager->DeletePath(pathId);
		pathId = 0;

		if (!atGoal) {
			currWayPoint = Here();
		}

		// Stop animation.
		owner->QueScriptStopMoving();

		LOG_L(L_DEBUG, "StopEngine: engine stopped for unit %i", owner->id);
	}

	owner->isMoving = false;
	wantedSpeed = 0.0f;
}



/* Called when the unit arrives at its goal. */
void CGroundMoveType::Arrived()
{
	// can only "arrive" if the engine is active
	if (progressState == Active) {
		// we have reached our goal
		StopEngine();

		#if (PLAY_SOUNDS == 1)
		if (owner->team == gu->myTeam) {
			Channels::General.PlayRandomSample(owner->unitDef->sounds.arrived, owner);
		}
		#endif

		// and the action is done
		progressState = Done;

		// FIXME:
		//   CAI sometimes does not update its queue correctly
		//   (probably whenever we are called "before" the CAI
		//   is ready to accept that a unit is at its goal-pos)
		owner->QueCAIWaitStop();

		LOG_L(L_DEBUG, "Arrived: unit %i arrived", owner->id);
	}
}

/*
Makes the unit fail this action.
No more trials will be done before a new goal is given.
*/
void CGroundMoveType::Fail()
{
	LOG_L(L_DEBUG, "Fail: unit %i failed", owner->id);

	StopEngine();

	// failure of finding a path means that
	// this action has failed to reach its goal.
	progressState = Failed;

	owner->QueFail();
}




void CGroundMoveType::HandleObjectCollisions()
{
	static const float3 sepDirMask = float3(1.0f, 0.0f, 1.0f);

	CUnit* collider = owner;

	// handle collisions for even-numbered objects on even-numbered frames and vv.
	// (temporal resolution is still high enough to not compromise accuracy much?)
	// if ((collider->id & 1) == (gs->frameNum & 1)) {
	{
		const UnitDef* colliderUD = collider->unitDef;
		const MoveDef* colliderMD = collider->moveDef;

		// NOTE:
		//   use the collider's MoveDef footprint as radius since it is
		//   always mobile (its UnitDef footprint size may be different)
		//
		//   0.75 * math::sqrt(2) ~= 1, so radius is always that of a circle
		//   _maximally bounded_ by the footprint rather than a circle
		//   _minimally bounding_ the footprint (assuming square shape)
		//
		const float colliderSpeed = collider->speed.Length();
		const float colliderRadius = FOOTPRINT_RADIUS(colliderMD->xsize, colliderMD->zsize, 0.75f);

		HandleUnitCollisions(collider, colliderSpeed, colliderRadius, sepDirMask, colliderUD, colliderMD);
		HandleFeatureCollisions(collider, colliderSpeed, colliderRadius, sepDirMask, colliderUD, colliderMD);
		HandleStaticObjectCollision(collider, collider, colliderMD, colliderRadius, 0.0f, ZeroVector, true, false, true);
	}

	collider->QueBlock();
}

void CGroundMoveType::HandleStaticObjectCollision(
	CUnit* collider,
	CSolidObject* collidee,
	const MoveDef* colliderMD,
	const float colliderRadius,
	const float collideeRadius,
	const float3& separationVector,
	bool canRequestPath,
	bool checkYardMap,
	bool checkTerrain
) {
	if (checkTerrain && (!collider->isMoving || collider->inAir))
		return;

	// for factories, check if collidee's position is behind us (which means we are likely exiting)
	//
	// NOTE:
	//   allow units to move _through_ idle open factories by extending the collidee's footprint such
	//   that insideYardMap is true in a larger area (otherwise pathfinder and coldet would disagree)
	// 
	const int xext = std::max(1, colliderMD->xsizeh << 1);
	const int zext = std::max(1, colliderMD->zsizeh << 1);

	const bool exitingYardMap =
		((collider->frontdir.dot(separationVector) > 0.0f) &&
		 (collider->   speed.dot(separationVector) > 0.0f));
	const bool insideYardMap =
		(collider->pos.x >= (collidee->StablePos().x - ((collidee->StableXSize() >> 1) - xext) * SQUARE_SIZE)) &&
		(collider->pos.x <= (collidee->StablePos().x + ((collidee->StableXSize() >> 1) + xext) * SQUARE_SIZE)) &&
		(collider->pos.z >= (collidee->StablePos().z - ((collidee->StableZSize() >> 1) - zext) * SQUARE_SIZE)) &&
		(collider->pos.z <= (collidee->StablePos().z + ((collidee->StableZSize() >> 1) + zext) * SQUARE_SIZE));

	bool wantRequestPath = false;

	if ((checkYardMap && insideYardMap) || checkTerrain) {
		const int xmid = (collider->pos.x + collider->speed.x) / SQUARE_SIZE;
		const int zmid = (collider->pos.z + collider->speed.z) / SQUARE_SIZE;

		const int xmin = std::min(-1, -colliderMD->xsizeh), xmax = std::max(1, colliderMD->xsizeh);
		const int zmin = std::min(-1, -colliderMD->xsizeh), zmax = std::max(1, colliderMD->zsizeh);

		float3 strafeVec;
		float3 bounceVec;
		float3 sqCenterPosition;

		float sqPenDistanceSum = 0.0f;
		float sqPenDistanceCtr = 0.0f;

		if (DEBUG_DRAWING_ENABLED) {
			geometricObjects->AddLine(collider->pos + (UpVector * 25.0f), collider->pos + (UpVector * 100.0f), 3, 1, 4);
		}

		// check for blocked squares inside collider's MoveDef footprint zone
		// interpret each square as a "collidee" and sum up separation vectors
		// NOTE: assumes the collider's footprint is still always axis-aligned
		for (int z = zmin; z <= zmax; z++) {
			for (int x = xmin; x <= xmax; x++) {
				const int xabs = xmid + x;
				const int zabs = zmid + z;

				if (checkTerrain) {
					if (CMoveMath::GetPosSpeedMod(*colliderMD, collider->pos) > 0.01f)
						continue;
				} else {
					if ((CMoveMath::SquareIsBlocked(*colliderMD, xabs, zabs, collider) & CMoveMath::BLOCK_STRUCTURE) == 0)
						continue;
				}

				const float3 squarePos = float3(xabs * SQUARE_SIZE + (SQUARE_SIZE >> 1), 0.0f, zabs * SQUARE_SIZE + (SQUARE_SIZE >> 1));
				const float3 squareVec = collider->pos - squarePos;

				if (squareVec.dot(collider->speed) > 0.0f)
					continue;	

				// radius of a square is the RHS magic constant (sqrt(2*(SQUARE_SIZE>>1)*(SQUARE_SIZE>>1)))
				const float  sqColRadiusSum = colliderRadius + 5.656854249492381f;
				const float   sqSepDistance = squareVec.Length2D() + 0.1f;
				const float   sqPenDistance = std::min(sqSepDistance - sqColRadiusSum, 0.0f);
				// const float  sqColSlideSign = ((squarePos.dot(collider->rightdir) - (collider->pos).dot(collider->rightdir)) < 0.0f) * 2.0f - 1.0f;

				// this tends to cancel out too much on average
				// strafeVec += (collider->rightdir * sqColSlideSign);
				bounceVec += (squareVec / sqSepDistance);

				sqPenDistanceSum += sqPenDistance;
				sqPenDistanceCtr += 1.0f;
				sqCenterPosition += squarePos;
			}
		}

		if (sqPenDistanceCtr > 0.0f) {
			sqCenterPosition /= sqPenDistanceCtr;
			sqPenDistanceSum /= sqPenDistanceCtr;

			const float strafeSign = ((sqCenterPosition.dot(collider->rightdir) - (collider->pos).dot(collider->rightdir)) < 0.0f) * 2.0f - 1.0f;
			const float strafeScale = std::min(currentSpeed, std::max(0.0f, -sqPenDistanceSum * 0.5f));
			const float bounceScale =                        std::max(0.0f, -sqPenDistanceSum        );

			strafeVec = collider->rightdir * strafeSign;
			strafeVec.y = 0.0f; strafeVec.SafeNormalize();
			bounceVec.y = 0.0f; bounceVec.SafeNormalize();

			collider->Move3D(strafeVec * strafeScale, true);
			collider->Move3D(bounceVec * bounceScale, true);
		}

		wantRequestPath = ((strafeVec + bounceVec) != ZeroVector);
	} else {
		const float  colRadiusSum = colliderRadius + collideeRadius;
		const float   sepDistance = separationVector.Length() + 0.1f;
		const float   penDistance = std::min(sepDistance - colRadiusSum, 0.0f);
		const float  colSlideSign = ((collidee->StablePos().dot(collider->rightdir) - collider->pos.dot(collider->rightdir)) <= 0.0f) * 2.0f - 1.0f;

		const float strafeScale = std::min(currentSpeed, std::max(0.0f, -penDistance * 0.5f)) * (1 -                exitingYardMap);
		const float bounceScale =                        std::max(0.0f, -penDistance        ) * (1 - checkYardMap * exitingYardMap);

		// when exiting a lab, insideYardMap goes from true to false
		// before we stop colliding and we get a slight unneeded push
		// --> compensate for this
		collider->Move3D((collider->rightdir * colSlideSign) * strafeScale, true);
		collider->Move3D((separationVector / sepDistance) *  bounceScale, true);

		wantRequestPath = (penDistance < 0.0f);
	}

	// NOTE:
	//   we want an initial speed of 0 to avoid ramming into the
	//   obstacle again right after the push, but if our leading
	//   command is not a CMD_MOVE then SetMaxSpeed will not get
	//   called later and 0 will immobilize us
	//
	if (canRequestPath && wantRequestPath) {
		if (UNIT_HAS_MOVE_CMD(owner)) {
			StartMoving(goalPos, goalRadius, 0.0f);
		} else {
			StartMoving(goalPos, goalRadius);
		}
	}
}



void CGroundMoveType::HandleUnitCollisions(
	CUnit* collider,
	const float colliderSpeed,
	const float colliderRadius,
	const float3& sepDirMask,
	const UnitDef* colliderUD,
	const MoveDef* colliderMD
) {
	const float searchRadius = std::max(colliderSpeed, 1.0f) * (colliderRadius * 1.0f);

	const std::vector<CUnit*>& nearUnits = qf->StableGetUnitsExact(collider->pos, searchRadius);

	// NOTE: probably too large for most units (eg. causes tree falling animations to be skipped)
	const int dirSign = int(!reversing) * 2 - 1;
	const float3 crushImpulse = collider->speed * collider->mass * dirSign;

	for (std::vector<CUnit*>::const_iterator uit = nearUnits.begin(); uit != nearUnits.end(); ++uit) {
		CUnit* collidee = const_cast<CUnit*>(*uit);

		const UnitDef* collideeUD = collidee->unitDef;
		const MoveDef* collideeMD = collidee->moveDef;

		const bool colliderMobile = (colliderMD != NULL); // always true
		const bool collideeMobile = (collideeMD != NULL); // maybe true

		// use the collidee's MoveDef footprint as radius if it is mobile
		// use the collidee's Unit (not UnitDef) footprint as radius otherwise
		const float collideeSpeed = collidee->StableSpeed().Length();
		const float collideeRadius = collideeMobile?
			FOOTPRINT_RADIUS(collideeMD->xsize, collideeMD->zsize, 0.75f):
			FOOTPRINT_RADIUS(collidee  ->StableXSize(), collidee  ->StableZSize(), 0.75f);

		const float3 separationVector   = collider->pos - collidee->StablePos();
		const float separationMinDistSq = (colliderRadius + collideeRadius) * (colliderRadius + collideeRadius);

		if ((separationVector.SqLength() - separationMinDistSq) > 0.01f)
			continue;

		if (collidee == collider) continue;
		if (collidee->moveType->StableIsSkidding()) continue;
		if (collidee->moveType->StableIsFlying()) continue;

		// disable collisions between collider and collidee
		// if collidee is currently inside any transporter,
		// or if collider is being transported by collidee
		if (collider->GetTransporter() == collidee) continue;
		if (collidee->StableTransporter() != NULL) continue;
		// also disable collisions if either party currently
		// has an order to load units (TODO: do we want this
		// for unloading as well?)
		if (collider->loadingTransportId == collidee->id) continue;
		if (collidee->StableLoadingTransportId() == collider->id) continue;

		// NOTE:
		//    we exclude aircraft (which have NULL moveDef's) landed
		//    on the ground, since they would just stack when pushed
		bool pushCollider = colliderMobile;
		bool pushCollidee = collideeMobile;
		bool crushCollidee = false;

		const bool alliedCollision =
			teamHandler->Ally(collider->allyteam, collidee->StableAllyTeam()) &&
			teamHandler->Ally(collidee->StableAllyTeam(), collider->allyteam);
		const bool collideeYields = (collider->isMoving && !collidee->StableIsMoving());
		const bool ignoreCollidee = ((collideeYields && alliedCollision) || colliderUD->pushResistant);

		pushCollider &= (alliedCollision || modInfo.allowPushingEnemyUnits || !collider->blockEnemyPushing);
<<<<<<< HEAD
		pushCollidee &= (alliedCollision || modInfo.allowPushingEnemyUnits || !collidee->StableBlockEnemyPushing());
		pushCollider &= (!collider->beingBuilt && !collidee->StableUsingScriptMoveType());
		pushCollidee &= (!collidee->StableBeingBuilt() && !collider->usingScriptMoveType);
=======
		pushCollidee &= (alliedCollision || modInfo.allowPushingEnemyUnits || !collidee->blockEnemyPushing);
		pushCollider &= (!collider->beingBuilt && !collider->usingScriptMoveType && !colliderUD->pushResistant);
		pushCollidee &= (!collidee->beingBuilt && !collidee->usingScriptMoveType && !collideeUD->pushResistant);
>>>>>>> 757e9c29

		crushCollidee |= (!alliedCollision || modInfo.allowCrushingAlliedUnits);
		crushCollidee &= ((colliderSpeed * collider->mass) > (collideeSpeed * collidee->StableMass()));

		// don't push/crush either party if the collidee does not block the collider (or vv.)
		if (colliderMobile && CMoveMath::IsNonBlocking(*colliderMD, collidee, collider))
			continue;
		if (collideeMobile && CMoveMath::IsNonBlocking(*collideeMD, collider, collidee))
			continue;

		if (crushCollidee && !CMoveMath::CrushResistant(*colliderMD, collidee))
			owner->QueKill(collidee, crushImpulse, true);

		if (pathController->IgnoreCollision(collider, collidee))
			continue;

		owner->QueUnitUnitCollision(collidee);

		if (!collideeMobile && !collideeUD->IsAirUnit()) {
			// building (always axis-aligned, but possibly has a yardmap)
			HandleStaticObjectCollision(
				collider,
				collidee,
				colliderMD,
				colliderRadius,
				collideeRadius,
				separationVector,
				(gs->frameNum > pathRequestDelay),
				collideeUD->IsFactoryUnit(),
				false);

			continue;
		}

		if ((collider->moveType->goalPos - collidee->moveType->StableGoalPos()).SqLength2D() < 2.0f) {
			// if collidee shares our goal position and is no longer
			// moving along its path, trigger Arrived() to kill long
			// pushing contests
			// check the progress-states so collisions with units which
			// failed to reach goalPos for whatever reason do not count
			// (or those that still have orders)
			if (collider->isMoving && collider->moveType->progressState == AMoveType::Active) {
				if (!collidee->StableIsMoving() && collidee->moveType->StableProgressState() == AMoveType::Done) {
					if (collidee->StableCommandQueEmpty()) {
						atEndOfPath = true; atGoal = true;
					}
				}
			}
		}

		const float colliderRelRadius = colliderRadius / (colliderRadius + collideeRadius);
		const float collideeRelRadius = collideeRadius / (colliderRadius + collideeRadius);
		const float collisionRadiusSum = modInfo.allowUnitCollisionOverlap?
			(colliderRadius * colliderRelRadius + collideeRadius * collideeRelRadius):
			(colliderRadius                     + collideeRadius                    );

		const float  sepDistance = separationVector.Length() + 0.1f;
		const float  penDistance = std::max(collisionRadiusSum - sepDistance, 1.0f);
		const float  sepResponse = std::min(SQUARE_SIZE * 2.0f, penDistance * 0.5f);

		const float3 sepDirection   = (separationVector / sepDistance);
		const float3 colResponseVec = sepDirection * sepDirMask * sepResponse;

		const float
			m1 = collider->mass,
			m2 = collidee->StableMass(),
			v1 = std::max(1.0f, colliderSpeed),
			v2 = std::max(1.0f, collideeSpeed),
			c1 = 1.0f + (1.0f - math::fabs(collider->frontdir.dot(-sepDirection))) * 5.0f,
			c2 = 1.0f + (1.0f - math::fabs(collidee->StableFrontDir().dot( sepDirection))) * 5.0f,
			s1 = m1 * v1 * c1,
			s2 = m2 * v2 * c2,
 			r1 = s1 / (s1 + s2 + 1.0f),
 			r2 = s2 / (s1 + s2 + 1.0f);

		// far from a realistic treatment, but works
		const float colliderMassScale = Clamp(1.0f - r1, 0.01f, 0.99f) * (modInfo.allowUnitCollisionOverlap? (1.0f / colliderRelRadius): 1.0f) * int(!ignoreCollidee);
		const float collideeMassScale = Clamp(1.0f - r2, 0.01f, 0.99f) * (modInfo.allowUnitCollisionOverlap? (1.0f / collideeRelRadius): 1.0f);

		const float3 colliderPushPos = collider->pos + (colResponseVec * colliderMassScale);

		// try to prevent both parties from being pushed onto non-traversable
		// squares (without resetting their position which stops them dead in
		// their tracks and undoes previous legitimate pushes made this frame)
		//
		// if pushCollider and pushCollidee are both false (eg. if each party
		// is pushResistant), treat the collision as regular and push both to
		// avoid deadlocks
		if (pushCollider || !pushCollidee) {
			const bool colliderPushPosFree = !POS_IMPASSABLE(colliderMD, colliderPushPos, collider);
			const bool colliderPushAllowed = (!colliderUD->pushResistant || collideeUD->pushResistant);

			if (colliderPushPosFree && colliderPushAllowed) {
				collider->Move3D(colliderPushPos, false);
			}
		}

<<<<<<< HEAD
		if (pushCollidee) {
=======
		if (pushCollidee || !pushCollider) {
			const bool collideePushPosFree = !POS_IMPASSABLE(collideeMD, collideePushPos, collidee);
>>>>>>> 757e9c29
			const bool collideePushAllowed = (!collideeUD->pushResistant || colliderUD->pushResistant);

			if (collideePushAllowed) {
				collider->QueMoveUnit(collidee, -(colResponseVec * collideeMassScale), true, true); // performs impassable test
			}
<<<<<<< HEAD
		} else {
			collider->QueAddImpulse(collidee, sepDirMask * colliderMassScale);
=======
>>>>>>> 757e9c29
		}

		if (collider->isMoving && collidee->StableIsMoving()) {
			#define SIGN(v) ((int(v >= 0.0f) * 2) - 1)
			// also push collider and collidee laterally in opposite directions
			const int colliderSign = SIGN( separationVector.dot(collider->rightdir));
			const int collideeSign = SIGN(-separationVector.dot(collidee->StableRightDir()));
			const float3 colliderSlideVec = collider->rightdir * colliderSign * (1.0f / penDistance);
			const float3 collideeSlideVec = collidee->StableRightDir() * collideeSign * (1.0f / penDistance);
			const bool colliderSlidePosFree = !POS_IMPASSABLE(colliderMD, collider->pos + colliderSlideVec * r2, collider);

			if (pushCollider && colliderSlidePosFree) { collider->Move3D(colliderSlideVec * r2, true); }
			if (pushCollidee) {
				collider->QueMoveUnit(collidee, collideeSlideVec * r1, true, true); // performs impassable test
			}
			#undef SIGN
		}
	}
}

void CGroundMoveType::HandleFeatureCollisions(
	CUnit* collider,
	const float colliderSpeed,
	const float colliderRadius,
	const float3& sepDirMask,
	const UnitDef* colliderUD,
	const MoveDef* colliderMD
) {
	const float searchRadius = std::max(colliderSpeed, 1.0f) * (colliderRadius * 1.0f);

	const std::vector<CFeature*>& nearFeatures = qf->StableGetFeaturesExact(collider->pos, searchRadius);

	const int dirSign = int(!reversing) * 2 - 1;
	const float3 crushImpulse = collider->speed * collider->mass * dirSign;

	for (std::vector<CFeature*>::const_iterator fit = nearFeatures.begin(); fit != nearFeatures.end(); ++fit) {
		CFeature* collidee = *fit;
		// const FeatureDef* collideeFD = collidee->def;

		// use the collidee's Feature (not FeatureDef) footprint as radius
		// const float collideeRadius = FOOTPRINT_RADIUS(collideeFD->xsize, collideeFD->zsize, 0.75f);
		const float collideeRadius = FOOTPRINT_RADIUS(collidee->StableXSize(), collidee->StableZSize(), 0.75f);
		const float collisionRadiusSum = colliderRadius + collideeRadius;

		const float3 separationVector   = collider->pos - collidee->StablePos();
		const float separationMinDistSq = collisionRadiusSum * collisionRadiusSum;

		if ((separationVector.SqLength() - separationMinDistSq) > 0.01f)
			continue;

		if (CMoveMath::IsNonBlocking(*colliderMD, collidee, collider))
			continue;
		if (!CMoveMath::CrushResistant(*colliderMD, collidee))
			collider->QueKill(collidee, crushImpulse, true);

		if (pathController->IgnoreCollision(collider, collidee))
			continue;

		owner->QueUnitFeatureCollision(collidee);

		if (collidee->StableIsMoving()) {
			HandleStaticObjectCollision(
				collider,
				collidee,
				colliderMD,
				colliderRadius,
				collideeRadius,
				separationVector,
				(gs->frameNum > pathRequestDelay),
				false,
				false);

			continue;
		}

		const float  sepDistance    = separationVector.Length() + 0.1f;
		const float  penDistance    = std::max(collisionRadiusSum - sepDistance, 1.0f);
		const float  sepResponse    = std::min(SQUARE_SIZE * 2.0f, penDistance * 0.5f);

		const float3 sepDirection   = (separationVector / sepDistance);
		const float3 colResponseVec = sepDirection * sepDirMask * sepResponse;

		// multiply the collider's mass by a large constant (so that heavy
		// features do not bounce light units away like jittering pinballs;
		// collideeMassScale ~= 0.01 suppresses large responses)
		const float
			m1 = collider->mass,
			m2 = collidee->StableMass() * 10000.0f,
			v1 = std::max(1.0f, colliderSpeed),
			v2 = 1.0f,
			c1 = (1.0f - math::fabs( collider->frontdir.dot(-sepDirection))) * 5.0f,
			c2 = (1.0f - math::fabs(-collider->frontdir.dot( sepDirection))) * 5.0f,
			s1 = m1 * v1 * c1,
			s2 = m2 * v2 * c2,
 			r1 = s1 / (s1 + s2 + 1.0f),
 			r2 = s2 / (s1 + s2 + 1.0f);

		const float colliderMassScale = Clamp(1.0f - r1, 0.01f, 0.99f);
		const float collideeMassScale = Clamp(1.0f - r2, 0.01f, 0.99f);

		collider->Move3D( colResponseVec * colliderMassScale, true);
		collider->QueMoveFeature(collidee, -colResponseVec * collideeMassScale);
	}
}




void CGroundMoveType::CreateLineTable()
{
	// for every <xt, zt> pair, computes a set of regularly spaced
	// grid sample-points (int2 offsets) along the line from <start>
	// to <to>; <to> ranges from [x=-4.5, z=-4.5] to [x=+5.5, z=+5.5]
	//
	// TestNewTerrainSquare() and CanGetNextWayPoint() check whether
	// squares are blocked at these offsets to get a fast estimate of
	// terrain passability
	for (int yt = 0; yt < LINETABLE_SIZE; ++yt) {
		for (int xt = 0; xt < LINETABLE_SIZE; ++xt) {
			// center-point of grid-center cell
			const float3 start(0.5f, 0.0f, 0.5f);
			// center-point of target cell
			const float3 to((xt - (LINETABLE_SIZE / 2)) + 0.5f, 0.0f, (yt - (LINETABLE_SIZE / 2)) + 0.5f);

			const float dx = to.x - start.x;
			const float dz = to.z - start.z;
			float xp = start.x;
			float zp = start.z;

			if (math::floor(start.x) == math::floor(to.x)) {
				if (dz > 0.0f) {
					for (int a = 1; a <= math::floor(to.z); ++a)
						lineTable[yt][xt].push_back(int2(0, a));
				} else {
					for (int a = -1; a >= math::floor(to.z); --a)
						lineTable[yt][xt].push_back(int2(0, a));
				}
			} else if (math::floor(start.z) == math::floor(to.z)) {
				if (dx > 0.0f) {
					for (int a = 1; a <= math::floor(to.x); ++a)
						lineTable[yt][xt].push_back(int2(a, 0));
				} else {
					for (int a = -1; a >= math::floor(to.x); --a)
						lineTable[yt][xt].push_back(int2(a, 0));
				}
			} else {
				float xn, zn;
				bool keepgoing = true;

				while (keepgoing) {
					if (dx > 0.0f) {
						xn = (math::floor(xp) + 1.0f - xp) / dx;
					} else {
						xn = (math::floor(xp)        - xp) / dx;
					}
					if (dz > 0.0f) {
						zn = (math::floor(zp) + 1.0f - zp) / dz;
					} else {
						zn = (math::floor(zp)        - zp) / dz;
					}

					if (xn < zn) {
						xp += (xn + 0.0001f) * dx;
						zp += (xn + 0.0001f) * dz;
					} else {
						xp += (zn + 0.0001f) * dx;
						zp += (zn + 0.0001f) * dz;
					}

					keepgoing =
						math::fabs(xp - start.x) <= math::fabs(to.x - start.x) &&
						math::fabs(zp - start.z) <= math::fabs(to.z - start.z);
					int2 pt(int(math::floor(xp)), int(math::floor(zp)));

					static const int MIN_IDX = -int(LINETABLE_SIZE / 2);
					static const int MAX_IDX = -MIN_IDX;

					if (MIN_IDX > pt.x || pt.x > MAX_IDX) continue;
					if (MIN_IDX > pt.y || pt.y > MAX_IDX) continue;

					lineTable[yt][xt].push_back(pt);
				}
			}
		}
	}
}

void CGroundMoveType::DeleteLineTable()
{
	for (int yt = 0; yt < LINETABLE_SIZE; ++yt) {
		for (int xt = 0; xt < LINETABLE_SIZE; ++xt) {
			lineTable[yt][xt].clear();
		}
	}
}

#if 0
void CGroundMoveType::TestNewTerrainSquare()
{
	// first make sure we don't go into any terrain we cant get out of
	int newMoveSquareX = owner->pos.x / (MIN_WAYPOINT_DISTANCE);
	int newMoveSquareY = owner->pos.z / (MIN_WAYPOINT_DISTANCE);

	float3 newpos = owner->pos;

	if (newMoveSquareX != moveSquareX || newMoveSquareY != moveSquareY) {
		const MoveDef& md = *(owner->moveDef);
		const float cmod = CMoveMath::GetPosSpeedMod(md, moveSquareX, moveSquareY);

		if (math::fabs(owner->frontdir.x) < math::fabs(owner->frontdir.z)) {
			if (newMoveSquareX > moveSquareX) {
				const float nmod = CMoveMath::GetPosSpeedMod(md, newMoveSquareX, newMoveSquareY);
				if (cmod > 0.01f && nmod <= 0.01f) {
					newpos.x = moveSquareX * MIN_WAYPOINT_DISTANCE + (MIN_WAYPOINT_DISTANCE - 0.01f);
					newMoveSquareX = moveSquareX;
				}
			} else if (newMoveSquareX < moveSquareX) {
				const float nmod = CMoveMath::GetPosSpeedMod(md, newMoveSquareX, newMoveSquareY);
				if (cmod > 0.01f && nmod <= 0.01f) {
					newpos.x = moveSquareX * MIN_WAYPOINT_DISTANCE + 0.01f;
					newMoveSquareX = moveSquareX;
				}
			}
			if (newMoveSquareY > moveSquareY) {
				const float nmod = CMoveMath::GetPosSpeedMod(md, newMoveSquareX, newMoveSquareY);
				if (cmod > 0.01f && nmod <= 0.01f) {
					newpos.z = moveSquareY * MIN_WAYPOINT_DISTANCE + (MIN_WAYPOINT_DISTANCE - 0.01f);
					newMoveSquareY = moveSquareY;
				}
			} else if (newMoveSquareY < moveSquareY) {
				const float nmod = CMoveMath::GetPosSpeedMod(md, newMoveSquareX, newMoveSquareY);
				if (cmod > 0.01f && nmod <= 0.01f) {
					newpos.z = moveSquareY * MIN_WAYPOINT_DISTANCE + 0.01f;
					newMoveSquareY = moveSquareY;
				}
			}
		} else {
			if (newMoveSquareY > moveSquareY) {
				const float nmod = CMoveMath::GetPosSpeedMod(md, newMoveSquareX, newMoveSquareY);
				if (cmod > 0.01f && nmod <= 0.01f) {
					newpos.z = moveSquareY * MIN_WAYPOINT_DISTANCE + (MIN_WAYPOINT_DISTANCE - 0.01f);
					newMoveSquareY = moveSquareY;
				}
			} else if (newMoveSquareY < moveSquareY) {
				const float nmod = CMoveMath::GetPosSpeedMod(md, newMoveSquareX, newMoveSquareY);
				if (cmod > 0.01f && nmod <= 0.01f) {
					newpos.z = moveSquareY * MIN_WAYPOINT_DISTANCE + 0.01f;
					newMoveSquareY = moveSquareY;
				}
			}

			if (newMoveSquareX > moveSquareX) {
				const float nmod = CMoveMath::GetPosSpeedMod(md, newMoveSquareX, newMoveSquareY);
				if (cmod > 0.01f && nmod <= 0.01f) {
					newpos.x = moveSquareX * MIN_WAYPOINT_DISTANCE + (MIN_WAYPOINT_DISTANCE - 0.01f);
					newMoveSquareX = moveSquareX;
				}
			} else if (newMoveSquareX < moveSquareX) {
				const float nmod = CMoveMath::GetPosSpeedMod(md, newMoveSquareX, newMoveSquareY);
				if (cmod > 0.01f && nmod <= 0.01f) {
					newpos.x = moveSquareX * MIN_WAYPOINT_DISTANCE + 0.01f;
					newMoveSquareX = moveSquareX;
				}
			}
		}

		// if the unit is too far away from old position,
		// reset the pathfinder instead of teleporting it
		if (newpos.SqDistance2D(owner->pos) > (MIN_WAYPOINT_DISTANCE * MIN_WAYPOINT_DISTANCE)) {
			newMoveSquareX = (int) owner->pos.x / (MIN_WAYPOINT_DISTANCE);
			newMoveSquareY = (int) owner->pos.z / (MIN_WAYPOINT_DISTANCE);
		} else {
			owner->Move3D(newpos, false);
		}

		if (newMoveSquareX != moveSquareX || newMoveSquareY != moveSquareY) {
			moveSquareX = newMoveSquareX;
			moveSquareY = newMoveSquareY;

			if (pathId == 0)
				return;

			// if we have moved, check if we can get to the next waypoint
			int nwsx = (int) nextWayPoint.x / (MIN_WAYPOINT_DISTANCE) - moveSquareX;
			int nwsy = (int) nextWayPoint.z / (MIN_WAYPOINT_DISTANCE) - moveSquareY;
			int numIter = 0;

			static const unsigned int blockBits =
				CMoveMath::BLOCK_STRUCTURE |
				CMoveMath::BLOCK_MOBILE |
				CMoveMath::BLOCK_MOBILE_BUSY;

			while ((nwsx * nwsx + nwsy * nwsy) < LINETABLE_SIZE && !atEndOfPath) {
				const int ltx = nwsx + LINETABLE_SIZE / 2;
				const int lty = nwsy + LINETABLE_SIZE / 2;
				bool wpOk = true;

				if (ltx >= 0 && ltx < LINETABLE_SIZE && lty >= 0 && lty < LINETABLE_SIZE) {
					for (std::vector<int2>::iterator li = lineTable[lty][ltx].begin(); li != lineTable[lty][ltx].end(); ++li) {
						const int x = (moveSquareX + li->x);
						const int y = (moveSquareY + li->y);

						if ((CMoveMath::IsBlocked(md, x, y, owner) & blockBits) || CMoveMath::GetPosSpeedMod(md, x, y) <= 0.01f) {
							wpOk = false;
							break;
						}
					}
				}

				if (!wpOk || numIter > 6) {
					break;
				}

				GetNextWayPoint();

				nwsx = (int) nextWayPoint.x / (MIN_WAYPOINT_DISTANCE) - moveSquareX;
				nwsy = (int) nextWayPoint.z / (MIN_WAYPOINT_DISTANCE) - moveSquareY;
				++numIter;
			}
		}
	}
}
#endif

void CGroundMoveType::LeaveTransport()
{
	oldPos = owner->pos + UpVector * 0.001f;
}



void CGroundMoveType::KeepPointingTo(float3 pos, float distance, bool aggressive) {
	ASSERT_SINGLETHREADED_SIM();
	mainHeadingPos = pos;
	useMainHeading = aggressive;

	if (!useMainHeading) return;
	if (owner->weapons.empty()) return;

	CWeapon* frontWeapon = owner->weapons.front();

	if (!frontWeapon->weaponDef->waterweapon) {
		mainHeadingPos.y = std::max(mainHeadingPos.y, 0.0f);
	}

	float3 dir1 = frontWeapon->mainDir;
	float3 dir2 = mainHeadingPos - owner->pos;

	dir1.y = 0.0f;
	dir1.Normalize();
	dir2.y = 0.0f;
	dir2.SafeNormalize();

	if (dir2 == ZeroVector)
		return;

	short heading =
		GetHeadingFromVector(dir2.x, dir2.z) -
		GetHeadingFromVector(dir1.x, dir1.z);

	if (owner->heading == heading)
		return;

	if (!frontWeapon->TryTarget(mainHeadingPos, true, 0)) {
		progressState = Active;
	}
}

void CGroundMoveType::KeepPointingTo(CUnit* unit, float distance, bool aggressive) {
	ASSERT_SINGLETHREADED_SIM();
	//! wrapper
	KeepPointingTo(unit->pos, distance, aggressive);
}

/**
* @brief Orients owner so that weapon[0]'s arc includes mainHeadingPos
*/
void CGroundMoveType::SetMainHeading() {
	if (!useMainHeading) return;
	if (owner->weapons.empty()) return;

	CWeapon* frontWeapon = owner->weapons.front();

	float3 dir1 = frontWeapon->mainDir;
	float3 dir2 = mainHeadingPos - owner->pos;

	dir1.y = 0.0f;
	dir1.Normalize();
	dir2.y = 0.0f;
	dir2.SafeNormalize();

	ASSERT_SYNCED(dir1);
	ASSERT_SYNCED(dir2);

	if (dir2 == ZeroVector)
		return;

	short newHeading =
		GetHeadingFromVector(dir2.x, dir2.z) -
		GetHeadingFromVector(dir1.x, dir1.z);

	ASSERT_SYNCED(newHeading);

	if (progressState == Active) {
		if (owner->heading == newHeading) {
			// stop turning
			owner->QueScriptStopMoving();
			progressState = Done;
		} else {
			ChangeHeading(newHeading);
		}
	} else {
		if (owner->heading != newHeading) {
			owner->QueChangeTargetHeading(newHeading);
		}
	}
}

void CGroundMoveType::ChangeTargetHeading(short heading) {
	ASSERT_SINGLETHREADED_SIM();
	if (!owner->weapons.front()->TryTarget(mainHeadingPos, true, NULL)) {
		progressState = Active;
		owner->script->StartMoving();
		ChangeHeading(heading);
	}
}

bool CGroundMoveType::OnSlope(float minSlideTolerance) {
	const UnitDef* ud = owner->unitDef;
	const MoveDef* md = owner->moveDef;
	const float3& pos = owner->pos;

	if (ud->slideTolerance < minSlideTolerance) { return false; }
	if (owner->unitDef->floatOnWater && owner->inWater) { return false; }
	if (!pos.IsInBounds()) { return false; }

	// if minSlideTolerance is zero, do not multiply maxSlope by ud->slideTolerance
	// (otherwise the unit could stop on an invalid path location, and be teleported
	// back)
	const float gSlope = ground->GetSlope(pos.x, pos.z);
	const float uSlope = md->maxSlope * ((minSlideTolerance <= 0.0f)? 1.0f: ud->slideTolerance);

	return (gSlope > uSlope);
}



const float3& CGroundMoveType::GetGroundNormal(const float3& p) const
{
	if (owner->inWater && owner->unitDef->floatOnWater) {
		// return (ground->GetNormalAboveWater(p));
		return UpVector;
	}

	return (ground->GetNormal(p.x, p.z));
}

float CGroundMoveType::GetGroundHeight(const float3& p) const
{
	float h = 0.0f;

	if (owner->unitDef->floatOnWater) {
		// in [0, maxHeight]
		h += ground->GetHeightAboveWater(p.x, p.z);
		h -= (owner->unitDef->waterline * (h <= 0.0f));
	} else {
		// in [minHeight, maxHeight]
		h = ground->GetHeightReal(p.x, p.z);
	}

	return h;
}

void CGroundMoveType::AdjustPosToWaterLine()
{
	if (owner->falling)
		return;
	if (flying)
		return;

	if (modInfo.allowGroundUnitGravity) {
		if (owner->unitDef->floatOnWater) {
			owner->Move1D(std::max(ground->GetHeightReal(owner->pos.x, owner->pos.z), -owner->unitDef->waterline), 1, false);
		} else {
			owner->Move1D(std::max(ground->GetHeightReal(owner->pos.x, owner->pos.z),               owner->pos.y), 1, false);
		}
	} else {
		owner->Move1D(GetGroundHeight(owner->pos), 1, false);
	}
}

bool CGroundMoveType::UpdateDirectControl()
{
	const CPlayer* myPlayer = gu->GetMyPlayer();
	const FPSUnitController& selfCon = myPlayer->fpsController;
	const FPSUnitController& unitCon = owner->fpsControlPlayer->fpsController;
	const bool wantReverse = (unitCon.back && !unitCon.forward);
	float turnSign = 0.0f;

	currWayPoint.x = owner->pos.x + owner->frontdir.x * (wantReverse)? -100.0f: 100.0f;
	currWayPoint.z = owner->pos.z + owner->frontdir.z * (wantReverse)? -100.0f: 100.0f;
	currWayPoint.ClampInBounds();

	if (unitCon.forward) {
		ChangeSpeed(maxSpeed, wantReverse, true);

		owner->isMoving = true;
		owner->QueScriptStartMoving();
	} else if (unitCon.back) {
		ChangeSpeed(maxReverseSpeed, wantReverse, true);

		owner->isMoving = true;
		owner->QueScriptStartMoving();
	} else {
		// not moving forward or backward, stop
		ChangeSpeed(0.0f, false, true);

		owner->isMoving = false;
		owner->QueScriptStopMoving();
	}

	if (unitCon.left ) { ChangeHeading(owner->heading + turnRate); turnSign =  1.0f; }
	if (unitCon.right) { ChangeHeading(owner->heading - turnRate); turnSign = -1.0f; }

	if (selfCon.GetControllee() == owner) {
		camera->rot.y += (turnRate * turnSign * TAANG2RAD);
	}

	return wantReverse;
}

void CGroundMoveType::UpdateOwnerPos(bool wantReverse)
{
	float3 speedVector;

	// if being built, the nanoframe might not be exactly on
	// the ground and would jitter from gravity acting on it
	// --> nanoframes can not move anyway, just return early
	// (units that become reverse-built will stop instantly)
	if (owner->beingBuilt)
		return;

	if (modInfo.allowGroundUnitGravity) {
		#define hAcc deltaSpeed
		#define vAcc mapInfo->map.gravity

		const bool applyGravity = ((owner->pos.y + owner->speed.y) >= GetGroundHeight(owner->pos + owner->speed));

		// NOTE:
		//   the drag terms ensure speed-vector always
		//   decays if wantedSpeed and deltaSpeed are 0
		const float dragCoeff = (0.9999f * owner->inAir) + (0.99f * (1 - owner->inAir));
		const float slipCoeff = (0.9999f * owner->inAir) + (0.95f * (1 - owner->inAir));

		// use terrain-tangent vector because it does not
		// depend on UnitDef::upright (unlike o->frontdir)
		const float3& gndNormVec = GetGroundNormal(owner->pos);
		const float3  gndTangVec = gndNormVec.cross(owner->rightdir);
		const float3   flatSpeed = float3(owner->speed.x, 0.0f, owner->speed.z);

		// never drop below terrain
		owner->speed.y =
			(gndTangVec.y * owner->speed.dot(gndTangVec) * (1 - applyGravity)) +
			(  UpVector.y * owner->speed.dot(  UpVector) * (    applyGravity));

		if (owner->moveDef->moveFamily != MoveDef::Hover || !modInfo.allowHoverUnitStrafing) {
			const float3 accelVec = (gndTangVec * hAcc) + (UpVector * vAcc);
			const float3 speedVec = owner->speed + accelVec;

			speedVector += (flatFrontDir * speedVec.dot(flatFrontDir)) * dragCoeff;
			speedVector += (    UpVector * speedVec.dot(    UpVector));
		} else {
			// TODO: also apply to non-hovercraft on low-gravity maps?
			speedVector += (               gndTangVec * (  std::max(0.0f,   owner->speed.dot(gndTangVec) + hAcc * 1.0f))) * dragCoeff;
			speedVector += (   flatSpeed - gndTangVec * (/*std::max(0.0f,*/ owner->speed.dot(gndTangVec) - hAcc * 0.0f )) * slipCoeff;
			speedVector += UpVector * (owner->speed + UpVector * vAcc).dot(UpVector);
		}

		#undef vAcc
		#undef hAcc
	} else {
		// LuaSyncedCtrl::SetUnitVelocity directly assigns
		// to owner->speed which gets overridden below, so
		// need to calculate hSpeedScale from it (not from
		// currentSpeed) directly
		const int    speedSign  = int(!reversing) * 2 - 1;
		const float  speedScale = owner->speed.Length() * speedSign + deltaSpeed;

		speedVector = owner->frontdir * speedScale;
	}

	if (speedVector != ZeroVector) {
		const MoveDef* md = owner->moveDef;

		// NOTE: don't check for structure blockage, coldet handles that
		//
		// we want directional slope-tolerance checking, otherwise units get stuck on terrain too much
		// note that we only reach this point after the pathfinder has already decided on a valid path
		//
		// only use directional passability test if we already spilled over into terrain that the pathfinder
		// would consider impassable, otherwise many units will enter regions where pathing fails totally
		//
		// const bool terrainBlocked = (CMoveMath::GetPosSpeedMod(*md, owner->pos + speedVector, flatFrontDir) <= 0.01f);
		const bool terrainBlocked = (CMoveMath::GetPosSpeedMod(*md, owner->pos) <= 0.01f)?
			(CMoveMath::GetPosSpeedMod(*md, owner->pos + speedVector, flatFrontDir) <= 0.01f):
			(CMoveMath::GetPosSpeedMod(*md, owner->pos + speedVector              ) <= 0.01f);
		const bool terrainIgnored = pathController->IgnoreTerrain(*md, owner->pos + speedVector);

		if (terrainBlocked && !terrainIgnored && !owner->inAir) {
			// never move onto an impassable square (units
			// can still tunnel across them at high enough
			// speeds however), unless not on ground (this
			// can only happen going downhill) or we would
			// stop in mid-air
			owner->Move3D(owner->speed = ZeroVector, true);
		} else {
			// use the simplest possible Euler integration
			owner->Move3D(owner->speed = speedVector, true);
		}
	}

	reversing    = (speedVector.dot(flatFrontDir) < 0.0f);
	currentSpeed = math::fabs(speedVector.dot(flatFrontDir));
	deltaSpeed   = 0.0f;

	assert(math::fabs(currentSpeed) < 1e6f);
}

bool CGroundMoveType::WantReverse(const float3& waypointDir2D) const
{
	if (!canReverse)
		return false;

	// these values are normally non-0, but LuaMoveCtrl
	// can override them and we do not want any div0's
	if (maxReverseSpeed <= 0.0f) return false;
	if (maxSpeed <= 0.0f) return true;

	if (accRate <= 0.0f) return false;
	if (decRate <= 0.0f) return false;
	if (turnRate <= 0.0f) return false;

	const float3 waypointDif  = float3(goalPos.x - owner->pos.x, 0.0f, goalPos.z - owner->pos.z); // use final WP for ETA
	const float waypointDist  = waypointDif.Length();                                             // in elmos
	const float waypointFETA  = (waypointDist / maxSpeed);                                        // in frames (simplistic)
	const float waypointRETA  = (waypointDist / maxReverseSpeed);                                 // in frames (simplistic)
	const float waypointDirDP = waypointDir2D.dot(owner->frontdir);
	const float waypointAngle = Clamp(waypointDirDP, -1.0f, 1.0f);                                // prevent NaN's
	const float turnAngleDeg  = math::acosf(waypointAngle) * (180.0f / PI);                       // in degrees
	const float turnAngleSpr  = (turnAngleDeg / 360.0f) * SPRING_CIRCLE_DIVS;                     // in "headings"
	const float revAngleSpr   = SHORTINT_MAXVALUE - turnAngleSpr;                                 // 180 deg - angle

	// units start accelerating before finishing the turn, so subtract something
	const float turnTimeMod   = 5.0f;
	const float turnAngleTime = std::max(0.0f, (turnAngleSpr / turnRate) - turnTimeMod); // in frames
	const float revAngleTime  = std::max(0.0f, (revAngleSpr  / turnRate) - turnTimeMod);

	const float apxSpeedAfterTurn  = std::max(0.f, currentSpeed - 0.125f * (turnAngleTime * decRate));
	const float apxRevSpdAfterTurn = std::max(0.f, currentSpeed - 0.125f * (revAngleTime  * decRate));
	const float decTime       = ( reversing * apxSpeedAfterTurn)  / decRate;
	const float revDecTime    = (!reversing * apxRevSpdAfterTurn) / decRate;
	const float accTime       = (maxSpeed        - !reversing * apxSpeedAfterTurn)  / accRate;
	const float revAccTime    = (maxReverseSpeed -  reversing * apxRevSpdAfterTurn) / accRate;
	const float revAccDecTime = revDecTime + revAccTime;

	const float fwdETA = waypointFETA + turnAngleTime + accTime + decTime;
	const float revETA = waypointRETA + revAngleTime + revAccDecTime;

	return (fwdETA > revETA);
}
<|MERGE_RESOLUTION|>--- conflicted
+++ resolved
@@ -1037,15 +1037,9 @@
 	const float avoidanceRadius = std::max(currentSpeed, 1.0f) * (avoider->radius * 2.0f);
 	const float avoiderRadius = FOOTPRINT_RADIUS(avoiderMD->xsize, avoiderMD->zsize, 1.0f);
 
-<<<<<<< HEAD
-	std::vector<CSolidObject*> nearbyObjects = qf->StableGetSolidsExact(avoider->pos, avoidanceRadius);
-
-	for (std::vector<CSolidObject*>::const_iterator oi = nearbyObjects.begin(); oi != nearbyObjects.end(); ++oi) {
-=======
-	const vector<CSolidObject*>& objects = qf->GetSolidsExact(avoider->pos, avoidanceRadius);
-
-	for (vector<CSolidObject*>::const_iterator oi = objects.begin(); oi != objects.end(); ++oi) {
->>>>>>> 757e9c29
+	const std::vector<CSolidObject*> objects = qf->StableGetSolidsExact(avoider->pos, avoidanceRadius);
+
+	for (std::vector<CSolidObject*>::const_iterator oi = objects.begin(); oi != objects.end(); ++oi) {
 		const CSolidObject* avoidee = *oi;
 		const MoveDef* avoideeMD = avoidee->moveDef;
 		const UnitDef* avoideeUD = dynamic_cast<const UnitDef*>(avoidee->objectDef);
@@ -1079,17 +1073,11 @@
 
 		// do not bother steering around idling MOBILE objects
 		// (since collision handling will just push them aside)
-<<<<<<< HEAD
-		// TODO: also check if !avoideeUD->pushResistant
-		if (avoideeMobile && (!avoidMobiles || (!avoidee->StableIsMoving() && avoidee->StableAllyTeam() == avoider->allyteam)))
-			continue;
-=======
 		if (avoideeMobile && avoideeMovable) {
-			if (!avoiderMD->avoidMobilesOnPath || (!avoidee->isMoving && avoidee->allyteam == avoider->allyteam)) {
+			if (!avoiderMD->avoidMobilesOnPath || (!avoidee->StableIsMoving() && avoidee->StableAllyTeam() == avoider->allyteam)) {
 				continue;
 			}
 		}
->>>>>>> 757e9c29
 		// ignore objects that are more than this many degrees off-center from us
 		if (avoider->frontdir.dot(-(avoideeVector / avoideeDist)) < MAX_AVOIDEE_COSINE)
 			continue;
@@ -1689,15 +1677,9 @@
 		const bool ignoreCollidee = ((collideeYields && alliedCollision) || colliderUD->pushResistant);
 
 		pushCollider &= (alliedCollision || modInfo.allowPushingEnemyUnits || !collider->blockEnemyPushing);
-<<<<<<< HEAD
 		pushCollidee &= (alliedCollision || modInfo.allowPushingEnemyUnits || !collidee->StableBlockEnemyPushing());
-		pushCollider &= (!collider->beingBuilt && !collidee->StableUsingScriptMoveType());
-		pushCollidee &= (!collidee->StableBeingBuilt() && !collider->usingScriptMoveType);
-=======
-		pushCollidee &= (alliedCollision || modInfo.allowPushingEnemyUnits || !collidee->blockEnemyPushing);
 		pushCollider &= (!collider->beingBuilt && !collider->usingScriptMoveType && !colliderUD->pushResistant);
-		pushCollidee &= (!collidee->beingBuilt && !collidee->usingScriptMoveType && !collideeUD->pushResistant);
->>>>>>> 757e9c29
+		pushCollidee &= (!collidee->StableBeingBuilt() && !collidee->StableUsingScriptMoveType() && !collideeUD->pushResistant);
 
 		crushCollidee |= (!alliedCollision || modInfo.allowCrushingAlliedUnits);
 		crushCollidee &= ((colliderSpeed * collider->mass) > (collideeSpeed * collidee->StableMass()));
@@ -1795,22 +1777,12 @@
 			}
 		}
 
-<<<<<<< HEAD
-		if (pushCollidee) {
-=======
 		if (pushCollidee || !pushCollider) {
-			const bool collideePushPosFree = !POS_IMPASSABLE(collideeMD, collideePushPos, collidee);
->>>>>>> 757e9c29
 			const bool collideePushAllowed = (!collideeUD->pushResistant || colliderUD->pushResistant);
 
 			if (collideePushAllowed) {
 				collider->QueMoveUnit(collidee, -(colResponseVec * collideeMassScale), true, true); // performs impassable test
 			}
-<<<<<<< HEAD
-		} else {
-			collider->QueAddImpulse(collidee, sepDirMask * colliderMassScale);
-=======
->>>>>>> 757e9c29
 		}
 
 		if (collider->isMoving && collidee->StableIsMoving()) {
