--- conflicted
+++ resolved
@@ -8,11 +8,7 @@
 #include "Sim/MoveTypes/MoveDefHandler.h"
 #include "Sim/Objects/SolidObject.h"
 #include "Sim/Units/Unit.h"
-<<<<<<< HEAD
-#include "System/mmgr.h"
-=======
 #include "Sim/Units/CommandAI/CommandAI.h"
->>>>>>> 087f2166
 
 bool CMoveMath::noHoverWaterMove = false;
 float CMoveMath::waterDamageCost = 0.0f;
@@ -306,13 +302,8 @@
 			if (obstacle->StableIsMoving()) {
 				r |= BLOCK_MOVING;
 			} else {
-<<<<<<< HEAD
-				CUnit& u = *static_cast<CUnit*>(obstacle);
+				const CUnit& u = *static_cast<const CUnit*>(obstacle);
 				if (!u.StableBeingBuilt() && u.StableCommandQueEmpty()) {
-=======
-				const CUnit& u = *static_cast<const CUnit*>(obstacle);
-				if (!u.beingBuilt && u.commandAI->commandQue.empty()) {
->>>>>>> 087f2166
 					// idling mobile unit
 					r |= BLOCK_MOBILE;
 				} else {
