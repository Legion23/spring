/* This file is part of the Spring engine (GPL v2 or later), see LICENSE.html */

#include "MoveMath.h"

#include "Map/MapInfo.h"
#include "Sim/Features/Feature.h"
#include "Sim/Misc/GroundBlockingObjectMap.h"
#include "Sim/MoveTypes/MoveDefHandler.h"
#include "Sim/Objects/SolidObject.h"
#include "Sim/Units/Unit.h"
#include "Sim/Units/CommandAI/CommandAI.h"

bool CMoveMath::noHoverWaterMove = false;
float CMoveMath::waterDamageCost = 0.0f;



float CMoveMath::yLevel(const MoveDef& moveDef, int xSqr, int zSqr)
{
	switch (moveDef.moveFamily) {
		case MoveDef::Tank: // fall-through
		case MoveDef::KBot:  { return (readmap->GetCenterHeightMapSynced()[xSqr + zSqr * gs->mapx]);                 } break; // NOTE: why not just GetHeightReal too?
		case MoveDef::Hover: { return (ground->GetHeightAboveWater(xSqr * SQUARE_SIZE, zSqr * SQUARE_SIZE) + 10.0f); } break;
		case MoveDef::Ship:  { return (                                                                       0.0f); } break;
	}

	return 0.0f;
}

float CMoveMath::yLevel(const MoveDef& moveDef, const float3& pos)
{
	switch (moveDef.moveFamily) {
		case MoveDef::Tank: // fall-through
		case MoveDef::KBot:  { return (ground->GetHeightReal      (pos.x, pos.z) + 10.0f); } break;
		case MoveDef::Hover: { return (ground->GetHeightAboveWater(pos.x, pos.z) + 10.0f); } break;
		case MoveDef::Ship:  { return (                                             0.0f); } break;
	}

	return 0.0f;
}



/* calculate the local speed-modifier for this MoveDef */
float CMoveMath::GetPosSpeedMod(const MoveDef& moveDef, int xSquare, int zSquare)
{
	if (xSquare < 0 || zSquare < 0 || xSquare >= gs->mapx || zSquare >= gs->mapy) {
		return 0.0f;
	}

	const int square = (xSquare >> 1) + ((zSquare >> 1) * gs->hmapx);
	const int squareTerrType = readmap->GetTypeMapSynced()[square];

	const float height  = readmap->GetMIPHeightMapSynced(1)[square];
	const float slope   = readmap->GetSlopeMapSynced()[square];

	const CMapInfo::TerrainType& tt = mapInfo->terrainTypes[squareTerrType];

	switch (moveDef.moveFamily) {
		case MoveDef::Tank:  { return (GroundSpeedMod(moveDef, height, slope) * tt.tankSpeed ); } break;
		case MoveDef::KBot:  { return (GroundSpeedMod(moveDef, height, slope) * tt.kbotSpeed ); } break;
		case MoveDef::Hover: { return ( HoverSpeedMod(moveDef, height, slope) * tt.hoverSpeed); } break;
		case MoveDef::Ship:  { return (  ShipSpeedMod(moveDef, height, slope) * tt.shipSpeed ); } break;
		default: {} break;
	}

	return 0.0f;
}

float CMoveMath::GetPosSpeedMod(const MoveDef& moveDef, int xSquare, int zSquare, const float3& moveDir)
{
	if (xSquare < 0 || zSquare < 0 || xSquare >= gs->mapx || zSquare >= gs->mapy) {
		return 0.0f;
	}

	const int square = (xSquare >> 1) + ((zSquare >> 1) * gs->hmapx);
	const int squareTerrType = readmap->GetTypeMapSynced()[square];

	const float height = readmap->GetMIPHeightMapSynced(1)[square];
	const float slope  = readmap->GetSlopeMapSynced()[square];

	const CMapInfo::TerrainType& tt = mapInfo->terrainTypes[squareTerrType];

	#if 1
	// with a flat normal, only consider the normalized xz-direction
	// (the actual steepness is represented by the "slope" variable)
	float3 sqrNormal = readmap->GetCenterNormalsSynced()[xSquare + zSquare * gs->mapx];
		sqrNormal.y = 0.0f;
		sqrNormal.SafeNormalize();
	#else
	const float3& sqrNormal = readmap->GetCenterNormalsSynced()[xSquare + zSquare * gs->mapx];
	#endif

	// note: moveDir is (or should be) a unit vector in the xz-plane, y=0
	// scale is negative for "downhill" slopes, positive for "uphill" ones
	const float dirSlopeMod = -moveDir.dot(sqrNormal);
	//
	// treat every move-direction as either fully uphill or fully downhill
	// (otherwise units are still able to move orthogonally across vertical
	// faces --> fixed)
	//   const float dirSlopeMod = (moveDir.dot(sqrNormal) < 0.0f) * 2.0f - 1.0f;

	switch (moveDef.moveFamily) {
		case MoveDef::Tank:  { return (GroundSpeedMod(moveDef, height, slope, dirSlopeMod) * tt.tankSpeed ); } break;
		case MoveDef::KBot:  { return (GroundSpeedMod(moveDef, height, slope, dirSlopeMod) * tt.kbotSpeed ); } break;
		case MoveDef::Hover: { return ( HoverSpeedMod(moveDef, height, slope, dirSlopeMod) * tt.hoverSpeed); } break;
		case MoveDef::Ship:  { return (  ShipSpeedMod(moveDef, height, slope, dirSlopeMod) * tt.shipSpeed ); } break;
		default: {} break;
	}

	return 0.0f;
}

/* Check if a given square-position is accessable by the MoveDef footprint. */
CMoveMath::BlockType CMoveMath::IsBlockedNoSpeedModCheck(const MoveDef& moveDef, int xSquare, int zSquare, const CSolidObject* collider)
{
	BlockType ret = BLOCK_NONE;
	const int xmin = xSquare - moveDef.xsizeh, xmax = xSquare + moveDef.xsizeh;
	const int zmin = zSquare - moveDef.zsizeh, zmax = zSquare + moveDef.zsizeh;
	const int xstep = 2, zstep = 2;
	// (footprints are point-symmetric around <xSquare, zSquare>)
	for (int z = zmin; z <= zmax; z += zstep) {
		for (int x = xmin; x <= xmax; x += xstep) {
			ret |= SquareIsBlocked(moveDef, x, z, collider);
		}
	}
	return ret;
}

/* Optimized function to check if a given square-position has a structure block. */
bool CMoveMath::IsBlockedStructure(const MoveDef& moveDef, int xSquare, int zSquare, const CSolidObject* collider)
{
	const int xmin = xSquare - moveDef.xsizeh, xmax = xSquare + moveDef.xsizeh;
	const int zmin = zSquare - moveDef.zsizeh, zmax = zSquare + moveDef.zsizeh;
	const int xstep = 2, zstep = 2;
	// (footprints are point-symmetric around <xSquare, zSquare>)
	for (int z = zmin; z <= zmax; z += zstep) {
		for (int x = xmin; x <= xmax; x += xstep) {
			if (SquareIsBlocked(moveDef, x, z, collider) & BLOCK_STRUCTURE)
				return true;
		}
	}

	return false;
}

/* Optimized function to check if the square at the given position has a structure block, 
   provided that the square at (xSquare - 1, zSquare) did not have a structure block */
bool CMoveMath::IsBlockedStructureXmax(const MoveDef& moveDef, int xSquare, int zSquare, const CSolidObject* collider)
{
	const int                                  xmax = xSquare + moveDef.xsizeh;
	const int zmin = zSquare - moveDef.zsizeh, zmax = zSquare + moveDef.zsizeh;
	const int zstep = 2;
	// (footprints are point-symmetric around <xSquare, zSquare>)
	for (int z = zmin; z <= zmax; z += zstep) {
		if (SquareIsBlocked(moveDef, xmax, z, collider) & BLOCK_STRUCTURE)
			return true;
	}

	return false;
}

/* Optimized function to check if the square at the given position has a structure block, 
   provided that the square at (xSquare, zSquare - 1) did not have a structure block */
bool CMoveMath::IsBlockedStructureZmax(const MoveDef& moveDef, int xSquare, int zSquare, const CSolidObject* collider)
{
	const int xmin = xSquare - moveDef.xsizeh, xmax = xSquare + moveDef.xsizeh;
	const int                                  zmax = zSquare + moveDef.zsizeh;
	const int xstep = 2;
	// (footprints are point-symmetric around <xSquare, zSquare>)
	for (int x = xmin; x <= xmax; x += xstep) {
		if (SquareIsBlocked(moveDef, x, zmax, collider) & BLOCK_STRUCTURE)
			return true;
	}

	return false;
}

/*
 * check if an object is resistant to being
 * crushed by a unit (with given MoveDef)
 * NOTE: modify for selective blocking
 */
bool CMoveMath::CrushResistant(const MoveDef& colliderMD, const CSolidObject* collidee)
{
	if (!collidee->StableBlocking()) { return false; }
	if (!collidee->StableCrushable()) { return true; }

	return (collidee->StableCrushResistance() > colliderMD.crushStrength);
}

/*
 * check if an object is NON-blocking for a given MoveDef
 * (ex. a submarine's moveDef vs. a surface ship object)
 */
bool CMoveMath::IsNonBlocking(const MoveDef& colliderMD, const CSolidObject* collidee, const CSolidObject* collider)
{
	if (collider == collidee)
		return true;

	if (collider != NULL)
		return IsNonBlocking(collidee, collider->moveDef, collider->StablePos(), collider->StableHeight());

	if (!collidee->StableBlocking())
		return true;

	// if obstacle is out of map bounds, it cannot block us
	if (!collidee->StablePos().IsInBounds())
		return true;

	// (code below is only reachable from stand-alone PE invocations)
	// remaining conditions under which obstacle does NOT block unit
	//   1.
	//      unit is ground-following and obstacle's altitude
	//      minus its model height leaves a gap between it and
	//      the ground large enough for unit to pass
	//   2.
	//      unit is a submarine, obstacle sticks out above-water
	//      (and not itself flagged as a submarine) *OR* unit is
	//      not a submarine and obstacle is (fully under-water or
	//      flagged as a submarine)
	//      NOTE: causes stacking for submarines that are *not*
	//      explicitly flagged as such
	//
	// note that these conditions can lead to a certain degree of
	// clipping, for full 3D accuracy the height of the MoveDef
	// owner would need to be accessible (but the path-estimator
	// defs aren't tied to any)
	//

	const float colliderMdlHgt = 1e6;
	const float collideeMdlHgt = math::fabs(collidee->StableHeight());
	const float colliderGndAlt = 1e6f;
	const float collideeGndAlt = collidee->StablePos().y;

	if (colliderMD.followGround) {
		const float collideeMinHgt = collideeGndAlt - collideeMdlHgt;
		const float colliderMaxHgt = ground->GetHeightReal(collidee->StablePos().x, collidee->StablePos().z) + (SQUARE_SIZE >> 1);
		// FIXME: would be the correct way, but values are invalid here
		// const float colliderMaxHgt = colliderGndAlt + colliderMdlHgt;

		return (collideeMinHgt > colliderMaxHgt);
	} else {
		const bool colliderIsSub = colliderMD.subMarine;
		const bool collideeIsSub = (collidee->moveDef != NULL && collidee->moveDef->subMarine);

		if (colliderIsSub) {
			return (((collideeGndAlt + collideeMdlHgt) >  0.0f) && !collideeIsSub);
		} else {
			return (((collideeGndAlt + collideeMdlHgt) <= 0.0f) ||  collideeIsSub);
		}
	}

	return false;
}


bool CMoveMath::IsNonBlocking(const CSolidObject* collidee, const MoveDef* colliderMD, const float3 colliderPos, const float colliderHeight)
{
	if (!collidee->StableBlocking())
		return true;

	// if obstacle is out of map bounds, it cannot block us
	if (!collidee->StablePos().IsInBounds())
		return true;

	const float colliderMdlHgt = colliderHeight;
	const float collideeMdlHgt = math::fabs(collidee->StableHeight());
	const float colliderGndAlt = colliderPos.y;
	const float collideeGndAlt = collidee->StablePos().y;

	// simple case: if unit and obstacle have non-zero
	// vertical separation as measured by their (model)
	// heights, unit can always pass obstacle
	//
	// note: in many cases separation is not sufficient
	// even when it logically should be (submarines vs.
	// floating DT in shallow water eg.)
	// note: if unit and obstacle are on a steep slope,
	// this can return true even when their horizontal
	// separation points to a collision
	if (math::fabs(colliderGndAlt - collideeGndAlt) <= 1.0f) return false;
	if ((colliderGndAlt + colliderMdlHgt) < collideeGndAlt) return true;
	if ((collideeGndAlt + collideeMdlHgt) < colliderGndAlt) return true;

	return false;
}


/* Check if a single square is accessable (for any object which uses the given MoveDef). */
CMoveMath::BlockType CMoveMath::SquareIsBlocked(const MoveDef& moveDef, int xSquare, int zSquare, const CSolidObject* collider)
{
	// bounds-check
	if (xSquare < 0 || zSquare < 0 || xSquare >= gs->mapx || zSquare >= gs->mapy) {
		return BLOCK_IMPASSABLE;
	}

	BlockType r = BLOCK_NONE;
	const BlockingMapCell& c = groundBlockingObjectMap->GetCell(xSquare + zSquare * gs->mapx);

	for (BlockingMapCellIt it = c.begin(); it != c.end(); ++it) {
		const CSolidObject* obstacle = it->second;

		if (IsNonBlocking(moveDef, obstacle, collider)) {
			continue;
		}

		if (!obstacle->StableImmobile()) {
			// mobile obstacle
			if (obstacle->StableIsMoving()) {
				r |= BLOCK_MOVING;
			} else {
<<<<<<< HEAD
				const CUnit& u = *static_cast<const CUnit*>(obstacle);
				if (!u.StableBeingBuilt() && u.StableCommandQueEmpty()) {
=======
				const CUnit* u = static_cast<const CUnit*>(obstacle);

				if (!u->beingBuilt && u->commandAI->commandQue.empty()) {
>>>>>>> ca0b68e8
					// idling mobile unit
					r |= BLOCK_MOBILE;
				} else {
					// busy mobile unit (but not following path)
					r |= BLOCK_MOBILE_BUSY;
				}
			}
		} else {
			if (CrushResistant(moveDef, obstacle)) {
				r |= BLOCK_STRUCTURE;
			}
		}
	}

	return r;
}
<|MERGE_RESOLUTION|>--- conflicted
+++ resolved
@@ -310,14 +310,9 @@
 			if (obstacle->StableIsMoving()) {
 				r |= BLOCK_MOVING;
 			} else {
-<<<<<<< HEAD
-				const CUnit& u = *static_cast<const CUnit*>(obstacle);
-				if (!u.StableBeingBuilt() && u.StableCommandQueEmpty()) {
-=======
 				const CUnit* u = static_cast<const CUnit*>(obstacle);
 
-				if (!u->beingBuilt && u->commandAI->commandQue.empty()) {
->>>>>>> ca0b68e8
+				if (!u->StableBeingBuilt() && u->StableCommandQueEmpty()) {
 					// idling mobile unit
 					r |= BLOCK_MOBILE;
 				} else {
