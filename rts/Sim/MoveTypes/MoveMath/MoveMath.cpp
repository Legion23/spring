/* This file is part of the Spring engine (GPL v2 or later), see LICENSE.html */

#include "MoveMath.h"

#include "Map/MapInfo.h"
#include "Sim/Features/Feature.h"
#include "Sim/Misc/GroundBlockingObjectMap.h"
#include "Sim/MoveTypes/MoveDefHandler.h"
#include "Sim/Objects/SolidObject.h"
#include "Sim/Units/Unit.h"
#include "Sim/Units/CommandAI/CommandAI.h"

bool CMoveMath::noHoverWaterMove = false;
float CMoveMath::waterDamageCost = 0.0f;



float CMoveMath::yLevel(const MoveDef& moveDef, int xSqr, int zSqr)
{
	switch (moveDef.moveFamily) {
		case MoveDef::Tank: // fall-through
		case MoveDef::KBot:  { return (readmap->GetCenterHeightMapSynced()[xSqr + zSqr * gs->mapx]);                 } break; // NOTE: why not just GetHeightReal too?
		case MoveDef::Hover: { return (ground->GetHeightAboveWater(xSqr * SQUARE_SIZE, zSqr * SQUARE_SIZE) + 10.0f); } break;
		case MoveDef::Ship:  { return (                                                                       0.0f); } break;
	}

	return 0.0f;
}

float CMoveMath::yLevel(const MoveDef& moveDef, const float3& pos)
{
	switch (moveDef.moveFamily) {
		case MoveDef::Tank: // fall-through
		case MoveDef::KBot:  { return (ground->GetHeightReal      (pos.x, pos.z) + 10.0f); } break;
		case MoveDef::Hover: { return (ground->GetHeightAboveWater(pos.x, pos.z) + 10.0f); } break;
		case MoveDef::Ship:  { return (                                             0.0f); } break;
	}

	return 0.0f;
}



/* calculate the local speed-modifier for this MoveDef */
float CMoveMath::GetPosSpeedMod(const MoveDef& moveDef, int xSquare, int zSquare)
{
	if (xSquare < 0 || zSquare < 0 || xSquare >= gs->mapx || zSquare >= gs->mapy) {
		return 0.0f;
	}

	const int square = (xSquare >> 1) + ((zSquare >> 1) * gs->hmapx);
	const int squareTerrType = readmap->GetTypeMapSynced()[square];

	const float height  = readmap->GetMIPHeightMapSynced(1)[square];
	const float slope   = readmap->GetSlopeMapSynced()[square];

	const CMapInfo::TerrainType& tt = mapInfo->terrainTypes[squareTerrType];

	switch (moveDef.moveFamily) {
		case MoveDef::Tank:  { return (GroundSpeedMod(moveDef, height, slope) * tt.tankSpeed ); } break;
		case MoveDef::KBot:  { return (GroundSpeedMod(moveDef, height, slope) * tt.kbotSpeed ); } break;
		case MoveDef::Hover: { return ( HoverSpeedMod(moveDef, height, slope) * tt.hoverSpeed); } break;
		case MoveDef::Ship:  { return (  ShipSpeedMod(moveDef, height, slope) * tt.shipSpeed ); } break;
		default: {} break;
	}

	return 0.0f;
}

float CMoveMath::GetPosSpeedMod(const MoveDef& moveDef, int xSquare, int zSquare, const float3& moveDir)
{
	if (xSquare < 0 || zSquare < 0 || xSquare >= gs->mapx || zSquare >= gs->mapy) {
		return 0.0f;
	}

	const int square = (xSquare >> 1) + ((zSquare >> 1) * gs->hmapx);
	const int squareTerrType = readmap->GetTypeMapSynced()[square];

	const float height = readmap->GetMIPHeightMapSynced(1)[square];
	const float slope  = readmap->GetSlopeMapSynced()[square];

	const CMapInfo::TerrainType& tt = mapInfo->terrainTypes[squareTerrType];

	#if 1
	// with a flat normal, only consider the normalized xz-direction
	// (the actual steepness is represented by the "slope" variable)
	float3 sqrNormal = readmap->GetCenterNormalsSynced()[xSquare + zSquare * gs->mapx];
		sqrNormal.y = 0.0f;
		sqrNormal.SafeNormalize();
	#else
	const float3& sqrNormal = readmap->GetCenterNormalsSynced()[xSquare + zSquare * gs->mapx];
	#endif

	// note: moveDir is (or should be) a unit vector in the xz-plane, y=0
	// scale is negative for "downhill" slopes, positive for "uphill" ones
	const float dirSlopeMod = -moveDir.dot(sqrNormal);
	//
	// treat every move-direction as either fully uphill or fully downhill
	// (otherwise units are still able to move orthogonally across vertical
	// faces --> fixed)
	//   const float dirSlopeMod = (moveDir.dot(sqrNormal) < 0.0f) * 2.0f - 1.0f;

	switch (moveDef.moveFamily) {
		case MoveDef::Tank:  { return (GroundSpeedMod(moveDef, height, slope, dirSlopeMod) * tt.tankSpeed ); } break;
		case MoveDef::KBot:  { return (GroundSpeedMod(moveDef, height, slope, dirSlopeMod) * tt.kbotSpeed ); } break;
		case MoveDef::Hover: { return ( HoverSpeedMod(moveDef, height, slope, dirSlopeMod) * tt.hoverSpeed); } break;
		case MoveDef::Ship:  { return (  ShipSpeedMod(moveDef, height, slope, dirSlopeMod) * tt.shipSpeed ); } break;
		default: {} break;
	}

	return 0.0f;
}

/* Check if a given square-position is accessable by the MoveDef footprint. */
CMoveMath::BlockType CMoveMath::IsBlockedNoSpeedModCheck(const MoveDef& moveDef, int xSquare, int zSquare, const CSolidObject* collider)
{
	BlockType ret = BLOCK_NONE;
	const int xmin = xSquare - moveDef.xsizeh, xmax = xSquare + moveDef.xsizeh;
	const int zmin = zSquare - moveDef.zsizeh, zmax = zSquare + moveDef.zsizeh;
	const int xstep = 2, zstep = 2;
	// (footprints are point-symmetric around <xSquare, zSquare>)
	for (int z = zmin; z <= zmax; z += zstep) {
		for (int x = xmin; x <= xmax; x += xstep) {
			ret |= SquareIsBlocked(moveDef, x, z, collider);
		}
	}
	return ret;
}

/* Optimized function to check if a given square-position has a structure block. */
bool CMoveMath::IsBlockedStructure(const MoveDef& moveDef, int xSquare, int zSquare, const CSolidObject* collider)
{
	const int xmin = xSquare - moveDef.xsizeh, xmax = xSquare + moveDef.xsizeh;
	const int zmin = zSquare - moveDef.zsizeh, zmax = zSquare + moveDef.zsizeh;
	const int xstep = 2, zstep = 2;
	// (footprints are point-symmetric around <xSquare, zSquare>)
	for (int z = zmin; z <= zmax; z += zstep) {
		for (int x = xmin; x <= xmax; x += xstep) {
			if (SquareIsBlocked(moveDef, x, z, collider) & BLOCK_STRUCTURE)
				return true;
		}
	}

	return false;
}

/* Optimized function to check if the square at the given position has a structure block, 
   provided that the square at (xSquare - 1, zSquare) did not have a structure block */
bool CMoveMath::IsBlockedStructureXmax(const MoveDef& moveDef, int xSquare, int zSquare, const CSolidObject* collider)
{
	const int                                  xmax = xSquare + moveDef.xsizeh;
	const int zmin = zSquare - moveDef.zsizeh, zmax = zSquare + moveDef.zsizeh;
	const int zstep = 2;
	// (footprints are point-symmetric around <xSquare, zSquare>)
	for (int z = zmin; z <= zmax; z += zstep) {
		if (SquareIsBlocked(moveDef, xmax, z, collider) & BLOCK_STRUCTURE)
			return true;
	}

	return false;
}

/* Optimized function to check if the square at the given position has a structure block, 
   provided that the square at (xSquare, zSquare - 1) did not have a structure block */
bool CMoveMath::IsBlockedStructureZmax(const MoveDef& moveDef, int xSquare, int zSquare, const CSolidObject* collider)
{
	const int xmin = xSquare - moveDef.xsizeh, xmax = xSquare + moveDef.xsizeh;
	const int                                  zmax = zSquare + moveDef.zsizeh;
	const int xstep = 2;
	// (footprints are point-symmetric around <xSquare, zSquare>)
	for (int x = xmin; x <= xmax; x += xstep) {
		if (SquareIsBlocked(moveDef, x, zmax, collider) & BLOCK_STRUCTURE)
			return true;
	}

	return false;
}

/*
 * check if an object is resistant to being
 * crushed by a unit (with given MoveDef)
 * NOTE: modify for selective blocking
 */
bool CMoveMath::CrushResistant(const MoveDef& colliderMD, const CSolidObject* collidee)
{
	if (!collidee->StableBlocking()) { return false; }
	if (!collidee->StableCrushable()) { return true; }

	return (collidee->StableCrushResistance() > colliderMD.crushStrength);
}

/*
 * check if an object is NON-blocking for a given MoveDef
 * (ex. a submarine's moveDef vs. a surface ship object)
 */
bool CMoveMath::IsNonBlocking(const MoveDef& colliderMD, const CSolidObject* collidee, const CSolidObject* collider)
{
<<<<<<< HEAD
	if (!collidee->StableBlocking())
=======
	if (collider == collidee)
>>>>>>> 04853e5f
		return true;

	if (collider != NULL)
		return IsNonBlocking(collidee, collider->moveDef, collider->pos, collider->height);

	if (!collidee->blocking)
		return true;

	// if obstacle is out of map bounds, it cannot block us
	if (!collidee->StablePos().IsInBounds())
		return true;

<<<<<<< HEAD
	// if unit is restricted to land with height > 0,
	// it can not be blocked by underwater obstacles
	if (colliderMD.terrainClass == MoveDef::Land)
		return (collidee->StableUnderWater());

	// some objects appear to have negative model heights
	// (the model parsers allow it for some reason), take
	// absolute values to prevent them from being regarded
	// as non-blocking
	const float colliderMdlHgt = (collider != NULL)? math::fabs(collider->StableHeight()): 1e6;
	const float collideeMdlHgt =                     math::fabs(collidee->StableHeight());
	const float colliderGndAlt = (collider != NULL)? collider->StablePos().y: 1e6f;
	const float collideeGndAlt =                     collidee->StablePos().y;

	if (collider != NULL) {
		// simple case: if unit and obstacle have non-zero
		// vertical separation as measured by their (model)
		// heights, unit can always pass obstacle
		//
		// note: in many cases separation is not sufficient
		// even when it logically should be (submarines vs.
		// floating DT in shallow water eg.)
		// note: if unit and obstacle are on a steep slope,
		// this can return true even when their horizontal
		// separation points to a collision
		if (math::fabs(colliderGndAlt - collideeGndAlt) <= 1.0f) return false;
		if ((colliderGndAlt + colliderMdlHgt) < collideeGndAlt) return true;
		if ((collideeGndAlt + collideeMdlHgt) < colliderGndAlt) return true;

		return false;
	}

=======
>>>>>>> 04853e5f
	// (code below is only reachable from stand-alone PE invocations)
	// remaining conditions under which obstacle does NOT block unit
	//   1.
	//      unit is ground-following and obstacle's altitude
	//      minus its model height leaves a gap between it and
	//      the ground large enough for unit to pass
	//   2.
	//      unit is a submarine, obstacle sticks out above-water
	//      (and not itself flagged as a submarine) *OR* unit is
	//      not a submarine and obstacle is (fully under-water or
	//      flagged as a submarine)
	//      NOTE: causes stacking for submarines that are *not*
	//      explicitly flagged as such
	//
	// note that these conditions can lead to a certain degree of
	// clipping, for full 3D accuracy the height of the MoveDef
	// owner would need to be accessible (but the path-estimator
	// defs aren't tied to any)
	//

	const float colliderMdlHgt = 1e6;
	const float collideeMdlHgt = math::fabs(collidee->height);
	const float colliderGndAlt = 1e6f;
	const float collideeGndAlt = collidee->pos.y;

	if (colliderMD.followGround) {
		const float collideeMinHgt = collideeGndAlt - collideeMdlHgt;
		const float colliderMaxHgt = ground->GetHeightReal(collidee->StablePos().x, collidee->StablePos().z) + (SQUARE_SIZE >> 1);
		// FIXME: would be the correct way, but values are invalid here
		// const float colliderMaxHgt = colliderGndAlt + colliderMdlHgt;

		return (collideeMinHgt > colliderMaxHgt);
	} else {
		const bool colliderIsSub = colliderMD.subMarine;
		const bool collideeIsSub = (collidee->moveDef != NULL && collidee->moveDef->subMarine);

		if (colliderIsSub) {
			return (((collideeGndAlt + collideeMdlHgt) >  0.0f) && !collideeIsSub);
		} else {
			return (((collideeGndAlt + collideeMdlHgt) <= 0.0f) ||  collideeIsSub);
		}
	}

	return false;
}


bool CMoveMath::IsNonBlocking(const CSolidObject* collidee, const MoveDef* colliderMD, const float3 colliderPos, const float colliderHeight)
{
	if (!collidee->blocking)
		return true;

	// if obstacle is out of map bounds, it cannot block us
	if (!collidee->pos.IsInBounds())
		return true;

	const float colliderMdlHgt = colliderHeight;
	const float collideeMdlHgt = math::fabs(collidee->height);
	const float colliderGndAlt = colliderPos.y;
	const float collideeGndAlt = collidee->pos.y;

	// simple case: if unit and obstacle have non-zero
	// vertical separation as measured by their (model)
	// heights, unit can always pass obstacle
	//
	// note: in many cases separation is not sufficient
	// even when it logically should be (submarines vs.
	// floating DT in shallow water eg.)
	// note: if unit and obstacle are on a steep slope,
	// this can return true even when their horizontal
	// separation points to a collision
	if (math::fabs(colliderGndAlt - collideeGndAlt) <= 1.0f) return false;
	if ((colliderGndAlt + colliderMdlHgt) < collideeGndAlt) return true;
	if ((collideeGndAlt + collideeMdlHgt) < colliderGndAlt) return true;

	return false;
}


/* Check if a single square is accessable (for any object which uses the given MoveDef). */
CMoveMath::BlockType CMoveMath::SquareIsBlocked(const MoveDef& moveDef, int xSquare, int zSquare, const CSolidObject* collider)
{
	// bounds-check
	if (xSquare < 0 || zSquare < 0 || xSquare >= gs->mapx || zSquare >= gs->mapy) {
		return BLOCK_IMPASSABLE;
	}

	BlockType r = BLOCK_NONE;
	const BlockingMapCell& c = groundBlockingObjectMap->GetCell(xSquare + zSquare * gs->mapx);

	for (BlockingMapCellIt it = c.begin(); it != c.end(); ++it) {
		const CSolidObject* obstacle = it->second;

		if (IsNonBlocking(moveDef, obstacle, collider)) {
			continue;
		}

		if (!obstacle->StableImmobile()) {
			// mobile obstacle
			if (obstacle->StableIsMoving()) {
				r |= BLOCK_MOVING;
			} else {
				const CUnit& u = *static_cast<const CUnit*>(obstacle);
				if (!u.StableBeingBuilt() && u.StableCommandQueEmpty()) {
					// idling mobile unit
					r |= BLOCK_MOBILE;
				} else {
					// busy mobile unit (but not following path)
					r |= BLOCK_MOBILE_BUSY;
				}
			}
		} else {
			if (CrushResistant(moveDef, obstacle)) {
				r |= BLOCK_STRUCTURE;
			}
		}
	}

	return r;
}
<|MERGE_RESOLUTION|>--- conflicted
+++ resolved
@@ -195,58 +195,19 @@
  */
 bool CMoveMath::IsNonBlocking(const MoveDef& colliderMD, const CSolidObject* collidee, const CSolidObject* collider)
 {
-<<<<<<< HEAD
+	if (collider == collidee)
+		return true;
+
+	if (collider != NULL)
+		return IsNonBlocking(collidee, collider->moveDef, collider->StablePos(), collider->StableHeight());
+
 	if (!collidee->StableBlocking())
-=======
-	if (collider == collidee)
->>>>>>> 04853e5f
-		return true;
-
-	if (collider != NULL)
-		return IsNonBlocking(collidee, collider->moveDef, collider->pos, collider->height);
-
-	if (!collidee->blocking)
 		return true;
 
 	// if obstacle is out of map bounds, it cannot block us
 	if (!collidee->StablePos().IsInBounds())
 		return true;
 
-<<<<<<< HEAD
-	// if unit is restricted to land with height > 0,
-	// it can not be blocked by underwater obstacles
-	if (colliderMD.terrainClass == MoveDef::Land)
-		return (collidee->StableUnderWater());
-
-	// some objects appear to have negative model heights
-	// (the model parsers allow it for some reason), take
-	// absolute values to prevent them from being regarded
-	// as non-blocking
-	const float colliderMdlHgt = (collider != NULL)? math::fabs(collider->StableHeight()): 1e6;
-	const float collideeMdlHgt =                     math::fabs(collidee->StableHeight());
-	const float colliderGndAlt = (collider != NULL)? collider->StablePos().y: 1e6f;
-	const float collideeGndAlt =                     collidee->StablePos().y;
-
-	if (collider != NULL) {
-		// simple case: if unit and obstacle have non-zero
-		// vertical separation as measured by their (model)
-		// heights, unit can always pass obstacle
-		//
-		// note: in many cases separation is not sufficient
-		// even when it logically should be (submarines vs.
-		// floating DT in shallow water eg.)
-		// note: if unit and obstacle are on a steep slope,
-		// this can return true even when their horizontal
-		// separation points to a collision
-		if (math::fabs(colliderGndAlt - collideeGndAlt) <= 1.0f) return false;
-		if ((colliderGndAlt + colliderMdlHgt) < collideeGndAlt) return true;
-		if ((collideeGndAlt + collideeMdlHgt) < colliderGndAlt) return true;
-
-		return false;
-	}
-
-=======
->>>>>>> 04853e5f
 	// (code below is only reachable from stand-alone PE invocations)
 	// remaining conditions under which obstacle does NOT block unit
 	//   1.
@@ -268,9 +229,9 @@
 	//
 
 	const float colliderMdlHgt = 1e6;
-	const float collideeMdlHgt = math::fabs(collidee->height);
+	const float collideeMdlHgt = math::fabs(collidee->StableHeight());
 	const float colliderGndAlt = 1e6f;
-	const float collideeGndAlt = collidee->pos.y;
+	const float collideeGndAlt = collidee->StablePos().y;
 
 	if (colliderMD.followGround) {
 		const float collideeMinHgt = collideeGndAlt - collideeMdlHgt;
@@ -296,17 +257,17 @@
 
 bool CMoveMath::IsNonBlocking(const CSolidObject* collidee, const MoveDef* colliderMD, const float3 colliderPos, const float colliderHeight)
 {
-	if (!collidee->blocking)
+	if (!collidee->StableBlocking())
 		return true;
 
 	// if obstacle is out of map bounds, it cannot block us
-	if (!collidee->pos.IsInBounds())
+	if (!collidee->StablePos().IsInBounds())
 		return true;
 
 	const float colliderMdlHgt = colliderHeight;
-	const float collideeMdlHgt = math::fabs(collidee->height);
+	const float collideeMdlHgt = math::fabs(collidee->StableHeight());
 	const float colliderGndAlt = colliderPos.y;
-	const float collideeGndAlt = collidee->pos.y;
+	const float collideeGndAlt = collidee->StablePos().y;
 
 	// simple case: if unit and obstacle have non-zero
 	// vertical separation as measured by their (model)
