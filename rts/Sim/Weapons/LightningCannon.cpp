--- conflicted
+++ resolved
@@ -5,11 +5,7 @@
 #include "LightningCannon.h"
 #include "Map/Ground.h"
 #include "PlasmaRepulser.h"
-<<<<<<< HEAD
-#include "Rendering/UnitModels/3DModel.h"
-=======
 #include "Rendering/Models/3DModel.h"
->>>>>>> 9bb1ba93
 #include "Sim/Features/FeatureHandler.h"
 #include "Sim/Misc/InterceptHandler.h"
 #include "Sim/Projectiles/WeaponProjectiles/LightningProjectile.h"
@@ -92,19 +88,12 @@
 
 void CLightningCannon::FireImpl()
 {
-<<<<<<< HEAD
-	float3 dir = targetPos - weaponMuzzlePos;
-	dir.ANormalize();
-	dir += (gs->randVector() * sprayAngle + salvoError) * (1.0f - owner->limExperience * 0.5f);
-	dir.ANormalize();
-=======
 	float3 dir(targetPos - weaponMuzzlePos);
 	dir.Normalize();
 	dir +=
 		(gs->randVector() * sprayAngle + salvoError) *
 		(1.0f - owner->limExperience * weaponDef->ownerExpAccWeight);
 	dir.Normalize();
->>>>>>> 9bb1ba93
 
 	const CUnit* cu = 0;
 	const CFeature* cf = 0;
