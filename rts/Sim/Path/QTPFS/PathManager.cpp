--- conflicted
+++ resolved
@@ -671,7 +671,7 @@
 	#endif
 }
 
-void QTPFS::PathManager::UpdateFull() {
+void QTPFS::PathManager::UpdateFull(ST_FUNC int unused) {
 	assert(gs->frameNum == 0);
 
 	#ifdef QTPFS_STAGGERED_LAYER_UPDATES
@@ -854,13 +854,9 @@
 		// re-request LIVE paths that were marked as DEAD by a TerrainChange
 		// for each of these now-dead paths, reset the active point-idx to 0
 		for (deadPathsIt = deadPaths.begin(); deadPathsIt != deadPaths.end(); ++deadPathsIt) {
-<<<<<<< HEAD
 			if (!deadPathsIt->second->IsDeleted()) {
-				QueueSearch(deadPathsIt->second, NULL, moveDef, ZeroVector, ZeroVector, -1.0f, false);
+				QueueSearch(deadPathsIt->second, NULL, moveDef, ZeroVector, ZeroVector, -1.0f, true);
 			}
-=======
-			QueueSearch(deadPathsIt->second, NULL, moveDef, ZeroVector, ZeroVector, -1.0f, true);
->>>>>>> 04853e5f
 		}
 
 		pathCache.KillDeadPaths();
@@ -983,11 +979,8 @@
 }
 
 unsigned int QTPFS::PathManager::RequestPath(
-<<<<<<< HEAD
 	ST_FUNC
-=======
 	CSolidObject* object,
->>>>>>> 04853e5f
 	const MoveDef* moveDef,
 	const float3& sourcePoint,
 	const float3& targetPoint,
@@ -1022,11 +1015,8 @@
 
 
 float3 QTPFS::PathManager::NextWayPoint(
-<<<<<<< HEAD
 	ST_FUNC
-=======
 	const CSolidObject*, // owner
->>>>>>> 04853e5f
 	unsigned int pathID,
 	unsigned int, // numRetries
 	float3 point,
