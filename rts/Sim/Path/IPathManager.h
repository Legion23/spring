/* This file is part of the Spring engine (GPL v2 or later), see LICENSE.html */

#ifndef I_PATH_MANAGER_H
#define I_PATH_MANAGER_H

#include <boost/cstdint.hpp> /* Replace with <stdint.h> if appropriate */

#include "PFSTypes.h"
#include "System/Vec2.h"
#include "System/float3.h"
#include "System/Platform/Threading.h"
#include <boost/thread/mutex.hpp>
#include <boost/thread/condition.hpp>
#include "System/Sync/DesyncDetector.h"

#if defined(USE_DESYNC_DETECTOR) && defined(MT_DESYNC_DETECTION)
#include "Sim/Objects/SolidObject.h"
#define OWNERID(x) , ownerid(x)
#else
#define OWNERID(x)
#endif

enum ThreadParam { THREAD_DUMMY };

#if THREADED_PATH
#define ST_FUNC ThreadParam dummy,
#define ST_CALL THREAD_DUMMY,
#define MT_WRAP
#else
#define ST_FUNC
#define ST_CALL
#define MT_WRAP ThreadParam dummy,
#endif

struct MoveDef;
class CSolidObject;

class IPathManager {
public:
	static IPathManager* GetInstance(unsigned int type, bool async);

	IPathManager();

	// MSVC8 for some reason does not compile unless this is in the header
	virtual ~IPathManager() {
		if (pathBatchThread != NULL) {
			{
				boost::mutex::scoped_lock preqLock(preqMutex);
				stopThread = true;
				if (wait) {
					wait = false;
					cond.notify_one();
				}
			}
			pathBatchThread->join();
			pathBatchThread = NULL;
		}
	}

	virtual void MergePathCaches() = 0;

	virtual unsigned int GetPathFinderType() const = 0;
	virtual boost::uint32_t GetPathCheckSum() const { return 0; }

	enum PathRequestType { PATH_NONE, REQUEST_PATH, NEXT_WAYPOINT, DELETE_PATH, UPDATE_PATH, TERRAIN_CHANGE, PATH_UPDATED };

	struct ScopedDisableThreading {
#if THREADED_PATH
		bool oldThreading;
		ScopedDisableThreading(bool sync = true) : oldThreading(Threading::threadedPath) { ASSERT_SINGLETHREADED_SIM(); extern IPathManager* pathManager; if (sync) pathManager->SynchronizeThread(); Threading::threadedPath = false; }
		~ScopedDisableThreading() { Threading::threadedPath = oldThreading; }
#else
		ScopedDisableThreading(bool sync = true) {}
#endif
	};

	/**
	 * returns if a path was changed after RequestPath returned its pathID
	 * this can happen eg. if a PathManager reacts to TerrainChange events
	 * (by re-requesting affected paths without changing their ID's)
	 */

	virtual bool PathUpdated(ST_FUNC unsigned int pathID) { return false; }
	bool PathUpdated(MT_WRAP unsigned int pathID);

	virtual void Update(ST_FUNC int unused = 0) {}
	void Update(MT_WRAP int unused = 0) {
		ScopedDisableThreading sdt;
		Update(ST_CALL unused);
	}

	struct PathData {
		PathData() : pathID(-1), nextWayPoint(ZeroVector), updated(false), deleted(false) {}
		PathData(int pID, const float3& nwp) : pathID(pID), nextWayPoint(nwp), updated(false), deleted(false) {}
		int pathID;
		float3 nextWayPoint;
		bool updated;
		bool deleted;
	};

	PathData* GetPathDataRaw(int cid) {
		std::map<unsigned int, PathData>::iterator pit = pathInfos.find(cid);
		return (pit == pathInfos.end()) ? NULL : &(pit->second);
	}

	PathData* GetPathData(int cid) {
		PathData* p = GetPathDataRaw(cid);
		return ((p == NULL) || p->deleted) ? NULL : p;
	}

	PathData* GetNewPathData(int cid) {
		PathData* p = GetPathData(cid);
		if (p != NULL) return p;
		std::map<unsigned int, PathData>::iterator pit = newPathInfos.find(cid);
		return ((pit == newPathInfos.end()) || pit->second.deleted) ? NULL : &(pit->second);
	}

	bool IsFailPath(unsigned int pathID);

	struct PathOpData {
		PathOpData() : type(PATH_NONE), moveDef(NULL), startPos(ZeroVector), goalPos(ZeroVector), minDistance(0.0f), owner(NULL), synced(false), pathID(-1), numRetries(0) OWNERID(-1) {}
		PathOpData(PathRequestType tp, unsigned int pID, const MoveDef* md, const float3& sp, const float3& gp, float gr, const CSolidObject* own, bool sync):
		type(tp), moveDef(md), startPos(sp), goalPos(gp), goalRadius(gr), owner(own), synced(sync), pathID(pID), numRetries(0) OWNERID(own?own->id:-1) {}
		PathOpData(PathRequestType tp, const CSolidObject* own, unsigned int pID):
		type(tp), moveDef(NULL), startPos(ZeroVector), goalPos(ZeroVector), minDistance(0.0f), owner(own), synced(false), pathID(pID), numRetries(0) OWNERID(own?own->id:-1) {}
		PathOpData(PathRequestType tp, unsigned int pID):
		type(tp), moveDef(NULL), startPos(ZeroVector), goalPos(ZeroVector), minDistance(0.0f), owner(NULL), synced(false), pathID(pID), numRetries(0) OWNERID(-1) {}
		PathOpData(PathRequestType tp, unsigned int pID, const float3& callPos, float minDist, int nRet, const CSolidObject* own, bool sync):
		type(tp), moveDef(NULL), startPos(callPos), goalPos(ZeroVector), minDistance(minDist), owner(own), synced(sync), pathID(pID), numRetries(nRet) OWNERID(own?own->id:-1) {}
		PathOpData(PathRequestType tp, unsigned int x1, unsigned int z1, unsigned int x2, unsigned int z2):
		type(tp), moveDef(NULL), startPos(ZeroVector), goalPos(ZeroVector), cx1(x1), cx2(x2), synced(false), cz1(z1), cz2(z2) OWNERID(-1) {}

		PathRequestType type;
		const MoveDef* moveDef;
		float3 startPos, goalPos;
		union {
			float goalRadius, minDistance;
			int cx1;
		};
		union {
			const CSolidObject* owner;
			int cx2;
		};
		bool synced;
		union {	int pathID, cz1; };
		union { int numRetries, cz2; };
#if defined(USE_DESYNC_DETECTOR) && defined(MT_DESYNC_DETECTION)
		int ownerid;
#endif
	};

	struct PathUpdateData {
		PathUpdateData() : type(PATH_NONE), pathID(0), wayPoint(ZeroVector) {}
		PathUpdateData(PathRequestType t) : type(t), pathID(0), wayPoint(ZeroVector) {}
		PathUpdateData(PathRequestType t, unsigned int pID) : type(t), pathID(pID), wayPoint(ZeroVector) {}
		PathUpdateData(PathRequestType t, const float3& wP) : type(t), pathID(0), wayPoint(wP) {}
		PathUpdateData(PathRequestType t, const bool u) : type(t), updated(u), wayPoint(ZeroVector) {}
		PathRequestType type;
		union {
			unsigned int pathID;
			bool updated;
		};
		float3 wayPoint;
	};

	std::map<unsigned int, PathData> pathInfos;
	std::map<unsigned int, PathData> newPathInfos;
	std::vector<PathOpData> pathOps;
	std::map<unsigned int, std::vector<PathUpdateData> > pathUpdates;
	std::map<int, unsigned int> newPathCache;
	static boost::thread *pathBatchThread;

	virtual void UpdateFull() {}

	virtual void UpdatePath(ST_FUNC const CSolidObject* owner, unsigned int pathID) {}
	void UpdatePath(MT_WRAP const CSolidObject* owner, unsigned int pathID);

	/**
	 * When a path is no longer used, call this function to release it from
	 * memory.
	 * @param pathID
	 *     The path-id returned by RequestPath.
	 */
	virtual void DeletePath(ST_FUNC unsigned int pathID) {}
	void DeletePath(MT_WRAP unsigned int pathID);

	/**
	 * Returns the next waypoint of the path.
	 *
	 * @param pathID
	 *     The path-id returned by RequestPath.
	 * @param callerPos
	 *     The current position of the user of the path.
	 *     This extra information is needed to keep the path connected to its
	 *     user.
	 * @param minDistance
	 *     Could be used to set a minimum required distance between callerPos
	 *     and the returned waypoint.
	 * @param numRetries
	 *     Dont set this, used internally
	 * @param owner
	 *     The unit the path is used for, or NULL.
	 * @param synced
	 *     Whether this evaluation has to run synced or unsynced.
	 *     If false, this call may not change any state of the path manager
	 *     that could alter paths requested in the future.
	 *     example: if (synced == false) turn of heat-mapping
	 * @return
	 *     the next waypoint of the path, or (-1,-1,-1) in case no new
	 *     waypoint could be found.
	 */
	virtual float3 NextWayPoint(
<<<<<<< HEAD
		ST_FUNC
=======
		const CSolidObject* owner,
>>>>>>> 04853e5f
		unsigned int pathID,
		unsigned int numRetries,
		float3 callerPos,
<<<<<<< HEAD
		float minDistance = 0.0f,
		int numRetries = 0,
		const CSolidObject *owner = NULL,
		bool synced = true
=======
		float radius,
		bool synced
>>>>>>> 04853e5f
	) { return ZeroVector; }
	float3 NextWayPoint(
		MT_WRAP
		unsigned int pathID,
		float3 callerPos,
		float minDistance = 0.0f,
		int numRetries = 0,
		const CSolidObject *owner = NULL,
		bool synced = true
	);

	/**
	 * Returns all waypoints of a path. Different segments of a path might
	 * have different resolutions, or each segment might be represented at
	 * multiple different resolution levels. In the former case, a subset
	 * of waypoints (those belonging to i-th resolution path SEGMENTS) are
	 * stored between points[starts[i]] and points[starts[i + 1]], while in
	 * the latter case ALL waypoints (of the i-th resolution PATH) are stored
	 * between points[starts[i]] and points[starts[i + 1]]
	 *
	 * @param pathID
	 *     The path-id returned by RequestPath.
	 * @param points
	 *     The list of waypoints.
	 * @param starts
	 *     The list of starting indices for the different resolutions
	 */
	virtual void GetPathWayPoints(
		ST_FUNC
		unsigned int pathID,
		std::vector<float3>& points,
		std::vector<int>& starts
	) const {}
	void GetPathWayPoints(
		MT_WRAP
		unsigned int pathID,
		std::vector<float3>& points,
		std::vector<int>& starts
	);


	/**
	 * Generate a path from startPos to the target defined by
	 * (goalPos, goalRadius).
	 * If no complete path from startPos to goalPos could be found,
	 * then a path getting as "close" as possible to target is generated.
	 *
	 * @param moveDef
	 *     Defines the move details of the unit to use the path.
	 * @param startPos
	 *     The starting location of the requested path.
	 * @param goalPos
	 *     The center of the path goal area.
	 * @param goalRadius
	 *     Use goalRadius to define a goal area within any square that could
	 *     be accepted as path goal.
	 *     If a singular goal position is wanted, use goalRadius = 0.
	 * @param caller
	 *     The unit or feature the path will be used for.
	 * @param synced
	 *     Whether this evaluation has to run synced or unsynced.
	 *     If false, this call may not change any state of the path manager
	 *     that could alter paths requested in the future.
	 *     example: if (synced == false) turn off heat-mapping
	 * @return
	 *     a path-id >= 1 on success, 0 on failure
	 *     Failure means, no path getting "closer" to goalPos then startPos
	 *     could be found
	 */
	virtual unsigned int RequestPath(
<<<<<<< HEAD
		ST_FUNC
=======
		CSolidObject* caller,
>>>>>>> 04853e5f
		const MoveDef* moveDef,
		const float3& startPos,
		const float3& goalPos,
		float goalRadius,
		bool synced
	) { return 0; }
	unsigned int RequestPath(
		MT_WRAP
		const MoveDef* moveDef,
		const float3& startPos,
		const float3& goalPos,
		float goalRadius = 8.0f,
		CSolidObject* caller = 0,
		bool synced = true
	);

	int GetPathID(int cid);

	void AsynchronousThread();

	void SynchronizeThread();

	/**
	 * Whenever there are any changes in the terrain
	 * (examples: explosions, new buildings, etc.)
	 * this function will be called.
	 * @param x1
	 *     First corners X-axis value, defining the rectangular area
	 *     affected by the changes.
	 * @param z1
	 *     First corners Z-axis value, defining the rectangular area
	 *     affected by the changes.
	 * @param x2
	 *     Second corners X-axis value, defining the rectangular area
	 *     affected by the changes.
	 * @param z2
	 *     Second corners Z-axis value, defining the rectangular area
	 *     affected by the changes.
	 * @param type see @TerrainChangeTypes
	 */
	virtual void TerrainChange(ST_FUNC unsigned int x1, unsigned int z1, unsigned int x2, unsigned int z2, unsigned int type) {}
	void TerrainChange(MT_WRAP unsigned int x1, unsigned int z1, unsigned int x2, unsigned int z2, unsigned int type) {
		ScopedDisableThreading sdt;
		TerrainChange(ST_CALL x1, z1 ,x2, z2, type);
	}

	virtual bool SetNodeExtraCosts(ST_FUNC const float* costs, unsigned int sizex, unsigned int sizez, bool synced) { return false; }
	bool SetNodeExtraCosts(MT_WRAP const float* costs, unsigned int sizex, unsigned int sizez, bool synced) {
		ScopedDisableThreading sdt;
		return SetNodeExtraCosts(ST_CALL costs, sizex, sizez, synced);
	}

	virtual bool SetNodeExtraCost(ST_FUNC unsigned int x, unsigned int z, float cost, bool synced) { return false; }
	bool SetNodeExtraCost(MT_WRAP unsigned int x, unsigned int z, float cost, bool synced) {
		ScopedDisableThreading sdt;
		return SetNodeExtraCost(ST_CALL x, z, cost, synced);
	}

	virtual float GetNodeExtraCost(ST_FUNC unsigned int x, unsigned int z, bool synced) const { return 0.0f; }
	float GetNodeExtraCost(MT_WRAP unsigned int x, unsigned int z, bool synced) {
		ScopedDisableThreading sdt;
		return GetNodeExtraCost(ST_CALL x, z, synced);
	}

	virtual const float* GetNodeExtraCosts(ST_FUNC bool synced) const { return NULL; }
	const float* GetNodeExtraCosts(MT_WRAP bool synced) {
		ScopedDisableThreading sdt;
		return GetNodeExtraCosts(ST_CALL synced);
	}

<<<<<<< HEAD
	unsigned int pathRequestID;
	boost::mutex preqMutex;
	bool wait;
	boost::condition_variable cond;
	volatile bool stopThread;
=======
	virtual bool SetNodeExtraCosts(const float* costs, unsigned int sizex, unsigned int sizez, bool synced) { return false; }
	virtual bool SetNodeExtraCost(unsigned int x, unsigned int z, float cost, bool synced) { return false; }
	virtual float GetNodeExtraCost(unsigned int x, unsigned int z, bool synced) const { return 0.0f; }
	virtual const float* GetNodeExtraCosts(bool synced) const { return NULL; }

	virtual int2 GetNumQueuedUpdates() const { return (int2(0, 0)); }
>>>>>>> 04853e5f
};

extern IPathManager* pathManager;

#endif<|MERGE_RESOLUTION|>--- conflicted
+++ resolved
@@ -119,14 +119,14 @@
 
 	struct PathOpData {
 		PathOpData() : type(PATH_NONE), moveDef(NULL), startPos(ZeroVector), goalPos(ZeroVector), minDistance(0.0f), owner(NULL), synced(false), pathID(-1), numRetries(0) OWNERID(-1) {}
-		PathOpData(PathRequestType tp, unsigned int pID, const MoveDef* md, const float3& sp, const float3& gp, float gr, const CSolidObject* own, bool sync):
-		type(tp), moveDef(md), startPos(sp), goalPos(gp), goalRadius(gr), owner(own), synced(sync), pathID(pID), numRetries(0) OWNERID(own?own->id:-1) {}
+		PathOpData(PathRequestType tp, const CSolidObject* own, unsigned int pID, const MoveDef* md, const float3& sp, const float3& gp, float gr, bool sync):
+		type(tp), owner(own), pathID(pID), moveDef(md), startPos(sp), goalPos(gp), goalRadius(gr), synced(sync), numRetries(0) OWNERID(own?own->id:-1) {}
 		PathOpData(PathRequestType tp, const CSolidObject* own, unsigned int pID):
-		type(tp), moveDef(NULL), startPos(ZeroVector), goalPos(ZeroVector), minDistance(0.0f), owner(own), synced(false), pathID(pID), numRetries(0) OWNERID(own?own->id:-1) {}
+		type(tp), owner(own), pathID(pID), moveDef(NULL), startPos(ZeroVector), goalPos(ZeroVector), minDistance(0.0f), synced(false), numRetries(0) OWNERID(own?own->id:-1) {}
 		PathOpData(PathRequestType tp, unsigned int pID):
-		type(tp), moveDef(NULL), startPos(ZeroVector), goalPos(ZeroVector), minDistance(0.0f), owner(NULL), synced(false), pathID(pID), numRetries(0) OWNERID(-1) {}
-		PathOpData(PathRequestType tp, unsigned int pID, const float3& callPos, float minDist, int nRet, const CSolidObject* own, bool sync):
-		type(tp), moveDef(NULL), startPos(callPos), goalPos(ZeroVector), minDistance(minDist), owner(own), synced(sync), pathID(pID), numRetries(nRet) OWNERID(own?own->id:-1) {}
+		type(tp), owner(NULL), pathID(pID), moveDef(NULL), startPos(ZeroVector), goalPos(ZeroVector), minDistance(0.0f), synced(false), numRetries(0) OWNERID(-1) {}
+		PathOpData(PathRequestType tp, const CSolidObject* own, unsigned int pID, int nRet, const float3& callPos, float minDist, bool sync):
+		type(tp), owner(own), pathID(pID), numRetries(nRet), moveDef(NULL), startPos(callPos), goalPos(ZeroVector), minDistance(minDist), synced(sync) OWNERID(own?own->id:-1) {}
 		PathOpData(PathRequestType tp, unsigned int x1, unsigned int z1, unsigned int x2, unsigned int z2):
 		type(tp), moveDef(NULL), startPos(ZeroVector), goalPos(ZeroVector), cx1(x1), cx2(x2), synced(false), cz1(z1), cz2(z2) OWNERID(-1) {}
 
@@ -170,7 +170,11 @@
 	std::map<int, unsigned int> newPathCache;
 	static boost::thread *pathBatchThread;
 
-	virtual void UpdateFull() {}
+	virtual void UpdateFull(ST_FUNC int unused = 0) {}
+	void UpdateFull(MT_WRAP int unused = 0) {
+		ScopedDisableThreading sdt;
+		return UpdateFull(ST_CALL unused);
+	}
 
 	virtual void UpdatePath(ST_FUNC const CSolidObject* owner, unsigned int pathID) {}
 	void UpdatePath(MT_WRAP const CSolidObject* owner, unsigned int pathID);
@@ -210,32 +214,22 @@
 	 *     waypoint could be found.
 	 */
 	virtual float3 NextWayPoint(
-<<<<<<< HEAD
 		ST_FUNC
-=======
 		const CSolidObject* owner,
->>>>>>> 04853e5f
 		unsigned int pathID,
 		unsigned int numRetries,
 		float3 callerPos,
-<<<<<<< HEAD
-		float minDistance = 0.0f,
-		int numRetries = 0,
-		const CSolidObject *owner = NULL,
-		bool synced = true
-=======
 		float radius,
 		bool synced
->>>>>>> 04853e5f
 	) { return ZeroVector; }
 	float3 NextWayPoint(
 		MT_WRAP
+		const CSolidObject* owner,
 		unsigned int pathID,
+		unsigned int numRetries,
 		float3 callerPos,
-		float minDistance = 0.0f,
-		int numRetries = 0,
-		const CSolidObject *owner = NULL,
-		bool synced = true
+		float radius,
+		bool synced
 	);
 
 	/**
@@ -297,11 +291,8 @@
 	 *     could be found
 	 */
 	virtual unsigned int RequestPath(
-<<<<<<< HEAD
 		ST_FUNC
-=======
 		CSolidObject* caller,
->>>>>>> 04853e5f
 		const MoveDef* moveDef,
 		const float3& startPos,
 		const float3& goalPos,
@@ -310,12 +301,12 @@
 	) { return 0; }
 	unsigned int RequestPath(
 		MT_WRAP
+		CSolidObject* caller,
 		const MoveDef* moveDef,
 		const float3& startPos,
 		const float3& goalPos,
-		float goalRadius = 8.0f,
-		CSolidObject* caller = 0,
-		bool synced = true
+		float goalRadius,
+		bool synced
 	);
 
 	int GetPathID(int cid);
@@ -372,20 +363,17 @@
 		return GetNodeExtraCosts(ST_CALL synced);
 	}
 
-<<<<<<< HEAD
 	unsigned int pathRequestID;
 	boost::mutex preqMutex;
 	bool wait;
 	boost::condition_variable cond;
 	volatile bool stopThread;
-=======
-	virtual bool SetNodeExtraCosts(const float* costs, unsigned int sizex, unsigned int sizez, bool synced) { return false; }
-	virtual bool SetNodeExtraCost(unsigned int x, unsigned int z, float cost, bool synced) { return false; }
-	virtual float GetNodeExtraCost(unsigned int x, unsigned int z, bool synced) const { return 0.0f; }
-	virtual const float* GetNodeExtraCosts(bool synced) const { return NULL; }
-
-	virtual int2 GetNumQueuedUpdates() const { return (int2(0, 0)); }
->>>>>>> 04853e5f
+
+	virtual int2 GetNumQueuedUpdates(ST_FUNC int unused = 0) const { return (int2(0, 0)); }
+	int2 GetNumQueuedUpdates(MT_WRAP int unused = 0) const {
+		ScopedDisableThreading sdt;
+		return GetNumQueuedUpdates(ST_CALL unused);
+	}
 };
 
 extern IPathManager* pathManager;
