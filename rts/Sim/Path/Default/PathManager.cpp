/* This file is part of the Spring engine (GPL v2 or later), see LICENSE.html */


#include "PathManager.h"
#include "PathConstants.h"
#include "PathFinder.h"
#include "PathEstimator.h"
#include "PathFlowMap.hpp"
#include "PathHeatMap.hpp"
#include "Map/MapInfo.h"
#include "Sim/Misc/GlobalSynced.h"
#include "Sim/Objects/SolidObjectDef.h"
#include "Sim/MoveTypes/MoveDefHandler.h"
#include "System/Log/ILog.h"
#include "System/myMath.h"
#include "System/TimeProfiler.h"

#define PM_UNCONSTRAINED_MAXRES_FALLBACK_SEARCH 0
#define PM_UNCONSTRAINED_MEDRES_FALLBACK_SEARCH 1
#define PM_UNCONSTRAINED_LOWRES_FALLBACK_SEARCH 1



CPathManager::CPathManager(): nextPathID(0)
{
	pathFlowMap = PathFlowMap::GetInstance();
	pathHeatMap = PathHeatMap::GetInstance();

	maxResPF = new CPathFinder();
	medResPE = new CPathEstimator(maxResPF, MEDRES_PE_BLOCKSIZE, "pe",  mapInfo->map.name);
	lowResPE = new CPathEstimator(maxResPF, LOWRES_PE_BLOCKSIZE, "pe2", mapInfo->map.name);

	LOG("[CPathManager] pathing data checksum: %08x", GetPathCheckSum());

	#ifdef SYNCDEBUG
	// clients may have a non-writable cache directory (which causes
	// the estimator path-file checksum to remain zero), so we can't
	// update the sync-checker with this in normal builds
	// NOTE: better to just checksum the in-memory data and broadcast
	// that instead of relying on the zip-file CRC?
	{ SyncedUint tmp(GetPathCheckSum()); }
	#endif
}

CPathManager::~CPathManager()
{
	delete lowResPE;
	delete medResPE;
	delete maxResPF;

	PathHeatMap::FreeInstance(pathHeatMap);
	PathFlowMap::FreeInstance(pathFlowMap);
}


void CPathManager::MergePathCaches() {
	medResPE->MergePathCache();
	lowResPE->MergePathCache();
}


/*
Help-function.
Turns a start->goal-request into a well-defined request.
*/
unsigned int CPathManager::RequestPath(
<<<<<<< HEAD
	ST_FUNC
=======
	CSolidObject* caller,
>>>>>>> 04853e5f
	const MoveDef* moveDef,
	const float3& startPos,
	const float3& goalPos,
	float goalRadius,
	bool synced
) {
	float3 sp(startPos); sp.ClampInBounds();
	float3 gp(goalPos); gp.ClampInBounds();

	// Create an estimator definition.
	CRangedGoalWithCircularConstraint* pfDef = new CRangedGoalWithCircularConstraint(sp, gp, goalRadius, 3.0f, 2000);

	// Make request.
	return (RequestPath(moveDef, sp, gp, pfDef, caller, synced));
}

/*
Request a new multipath, store the result and return a handle-id to it.
*/
unsigned int CPathManager::RequestPath(
	const MoveDef* md,
	const float3& startPos,
	const float3& goalPos,
	CPathFinderDef* pfDef,
	CSolidObject* caller,
	bool synced
) {
	SCOPED_TIMER("PathManager::RequestPath");

	// FIXME: this is here only because older code required a non-const version
	MoveDef* moveDef = moveDefHandler->GetMoveDefByPathType(md->pathType);

	assert(md == moveDef);

	// Creates a new multipath.
	IPath::SearchResult result = IPath::Error;
	MultiPath* newPath = new MultiPath(startPos, pfDef, moveDef);
	newPath->finalGoal = goalPos;
	newPath->caller = caller;

	unsigned int pathID = 0;

	// choose the PF or the PE depending on the projected 2D goal-distance
	// NOTE: this distance can be far smaller than the actual path length!
	// FIXME: Why are we taking the height difference into consideration?
	// It seems more logical to subtract goalRadius / SQUARE_SIZE here
	const float goalDist2D = pfDef->Heuristic(startPos.x / SQUARE_SIZE, startPos.z / SQUARE_SIZE) + math::fabs(goalPos.y - startPos.y) / SQUARE_SIZE;

	if (goalDist2D < DETAILED_DISTANCE) {
		result = maxResPF->GetPath(*moveDef, startPos, *pfDef, caller, newPath->maxResPath, MAX_SEARCHED_NODES_PF >> 3, true, false, true, synced);

		#if (PM_UNCONSTRAINED_MAXRES_FALLBACK_SEARCH == 1)
		// unnecessary so long as a fallback path exists within the
		// {med, low}ResPE's restricted search region (in many cases
		// where it does not, the goal position is unreachable anyway)
		pfDef->DisableConstraint(true);
		#endif

		// fallback (note that this uses the estimators as backup,
		// unconstrained PF queries are too expensive on average)
		if (result != IPath::Ok) {
			result = medResPE->GetPath(*moveDef, startPos, *pfDef, newPath->medResPath, MAX_SEARCHED_NODES_PE >> 3, caller, synced);
		}
		if (result != IPath::Ok) {
			result = lowResPE->GetPath(*moveDef, startPos, *pfDef, newPath->lowResPath, MAX_SEARCHED_NODES_PE >> 3, caller, synced);
		}
	} else if (goalDist2D < ESTIMATE_DISTANCE) {
		result = medResPE->GetPath(*moveDef, startPos, *pfDef, newPath->medResPath, MAX_SEARCHED_NODES_PE >> 3, caller, synced);

		// CantGetCloser may be a false positive due to PE approximations and large goalRadius
		if (result == IPath::CantGetCloser && (startPos - goalPos).SqLength2D() > pfDef->sqGoalRadius)
			result = maxResPF->GetPath(*moveDef, startPos, *pfDef, caller, newPath->maxResPath, MAX_SEARCHED_NODES_PF >> 3, true, false, true, synced);

		#if (PM_UNCONSTRAINED_MEDRES_FALLBACK_SEARCH == 1)
		pfDef->DisableConstraint(true);
		#endif

		// fallback
		if (result != IPath::Ok) {
			result = medResPE->GetPath(*moveDef, startPos, *pfDef, newPath->medResPath, MAX_SEARCHED_NODES_PE >> 3, caller, synced);
		}
	} else {
		result = lowResPE->GetPath(*moveDef, startPos, *pfDef, newPath->lowResPath, MAX_SEARCHED_NODES_PE >> 3, caller, synced);

		// CantGetCloser may be a false positive due to PE approximations and large goalRadius
		if (result == IPath::CantGetCloser && (startPos - goalPos).SqLength2D() > pfDef->sqGoalRadius) {
			result = medResPE->GetPath(*moveDef, startPos, *pfDef, newPath->medResPath, MAX_SEARCHED_NODES_PE >> 3, caller, synced);
			if (result == IPath::CantGetCloser) // Same thing again
				result = maxResPF->GetPath(*moveDef, startPos, *pfDef, caller, newPath->maxResPath, MAX_SEARCHED_NODES_PF >> 3, true, false, true, synced);
		}

		#if (PM_UNCONSTRAINED_LOWRES_FALLBACK_SEARCH == 1)
		pfDef->DisableConstraint(true);
		#endif

		// fallback
		if (result != IPath::Ok) {
			result = lowResPE->GetPath(*moveDef, startPos, *pfDef, newPath->lowResPath, MAX_SEARCHED_NODES_PE >> 3, caller, synced);
		}
	}

	if (result != IPath::Error) {
		if (result != IPath::CantGetCloser) {
			LowRes2MedRes(*newPath, startPos, caller, synced);
			MedRes2MaxRes(*newPath, startPos, caller, synced);
		} else {
			// add one dummy waypoint so that the calling MoveType
			// does not consider this request a failure, which can
			// happen when startPos is very close to goalPos
			//
			// otherwise, code relying on MoveType::progressState
			// (eg. BuilderCAI::MoveInBuildRange) would misbehave
			// (eg. reject build orders)
			if (newPath->maxResPath.path.empty()) {
				newPath->maxResPath.path.push_back(startPos);
				newPath->maxResPath.squares.push_back(int2(startPos.x / SQUARE_SIZE, startPos.z / SQUARE_SIZE));
			}
		}

		newPath->searchResult = result;
		pathID = Store(newPath);
	} else {
		delete newPath;
	}

	return pathID;
}


/*
Store a new multipath into the pathmap.
*/
unsigned int CPathManager::Store(MultiPath* path)
{
	unsigned int npi; // overflow can desync the simulation, but it would take a HUGE game
	do { npi = ++nextPathID; } while ((npi == 0) || (pathMap.find(npi) != pathMap.end()));
	pathMap[npi] = path;
	return nextPathID;
}


// converts part of a med-res path into a high-res path
void CPathManager::MedRes2MaxRes(MultiPath& multiPath, const float3& startPos, const CSolidObject* owner, bool synced) const
{
	IPath::Path& maxResPath = multiPath.maxResPath;
	IPath::Path& medResPath = multiPath.medResPath;
	IPath::Path& lowResPath = multiPath.lowResPath;

	if (medResPath.path.empty())
		return;

	medResPath.path.pop_back();

	// Remove estimate waypoints until
	// the next one is far enough.
	while (!medResPath.path.empty() &&
		medResPath.path.back().SqDistance2D(startPos) < Square(DETAILED_DISTANCE * SQUARE_SIZE))
		medResPath.path.pop_back();

	// get the goal of the detailed search
	float3 goalPos;

	if (medResPath.path.empty()) {
		goalPos = medResPath.pathGoal;
	} else {
		goalPos = medResPath.path.back();
	}

	// define the search
	CRangedGoalWithCircularConstraint rangedGoalPFD(startPos, goalPos, 0.0f, 2.0f, 1000);

	// Perform the search.
	// If this is the final improvement of the path, then use the original goal.
	IPath::SearchResult result = IPath::Error;

	if (medResPath.path.empty() && lowResPath.path.empty()) {
		result = maxResPF->GetPath(*multiPath.moveDef, startPos, *multiPath.peDef, owner, maxResPath, MAX_SEARCHED_NODES_PF >> 3, true, false, true, synced);
	} else {
		result = maxResPF->GetPath(*multiPath.moveDef, startPos, rangedGoalPFD, owner, maxResPath, MAX_SEARCHED_NODES_PF >> 3, true, false, true, synced);
	}

	// If no refined path could be found, set goal as desired goal.
	if (result == IPath::CantGetCloser || result == IPath::Error) {
		maxResPath.pathGoal = goalPos;
	}
}

// converts part of a low-res path into a med-res path
void CPathManager::LowRes2MedRes(MultiPath& multiPath, const float3& startPos, const CSolidObject* owner, bool synced) const
{
	IPath::Path& medResPath = multiPath.medResPath;
	IPath::Path& lowResPath = multiPath.lowResPath;

	if (lowResPath.path.empty())
		return;

	lowResPath.path.pop_back();

	// Remove estimate2 waypoints until
	// the next one is far enough
	while (!lowResPath.path.empty() &&
		lowResPath.path.back().SqDistance2D(startPos) < Square(ESTIMATE_DISTANCE * SQUARE_SIZE)) {
		lowResPath.path.pop_back();
	}

	//Get the goal of the detailed search.
	float3 goalPos;

	if (lowResPath.path.empty()) {
		goalPos = lowResPath.pathGoal;
	} else {
		goalPos = lowResPath.path.back();
	}

	// define the search
	CRangedGoalWithCircularConstraint rangedGoal(startPos, goalPos, 0.0f, 2.0f, 20);

	// Perform the search.
	// If there is no estimate2 path left, use original goal.
	IPath::SearchResult result = IPath::Error;

	if (lowResPath.path.empty()) {
		result = medResPE->GetPath(*multiPath.moveDef, startPos, *multiPath.peDef, medResPath, MAX_SEARCHED_NODES_ON_REFINE, owner, synced);
	} else {
		result = medResPE->GetPath(*multiPath.moveDef, startPos, rangedGoal, medResPath, MAX_SEARCHED_NODES_ON_REFINE, owner, synced);
	}

	// If no refined path could be found, set goal as desired goal.
	if (result == IPath::CantGetCloser || result == IPath::Error) {
		medResPath.pathGoal = goalPos;
	}
}


/*
Removes and return the next waypoint in the multipath corresponding to given id.
*/
float3 CPathManager::NextWayPoint(
<<<<<<< HEAD
	ST_FUNC
=======
	const CSolidObject* owner,
>>>>>>> 04853e5f
	unsigned int pathID,
	unsigned int numRetries,
	float3 callerPos,
	float radius,
	bool synced
) {
	SCOPED_TIMER("PathManager::NextWayPoint");

	const float3 noPathPoint = float3(-1.0f, 0.0f, -1.0f);

	// 0 indicates a no-path id
	if (pathID == 0)
		return noPathPoint;

	if (numRetries > 4)
		return noPathPoint;

	// Find corresponding multipath.
	MultiPath* multiPath = GetMultiPath(pathID);
	if (multiPath == NULL)
		return noPathPoint;

	if (callerPos == ZeroVector) {
		if (!multiPath->maxResPath.path.empty())
			callerPos = multiPath->maxResPath.path.back();
	}

	// check if detailed path needs bettering
	if (!multiPath->medResPath.path.empty() &&
		(multiPath->medResPath.path.back().SqDistance2D(callerPos) < Square(MIN_DETAILED_DISTANCE * SQUARE_SIZE) ||
		multiPath->maxResPath.path.size() <= 2)) {

		if (!multiPath->lowResPath.path.empty() &&  // if so, check if estimated path also needs bettering
			(multiPath->lowResPath.path.back().SqDistance2D(callerPos) < Square(MIN_ESTIMATE_DISTANCE * SQUARE_SIZE) ||
			multiPath->medResPath.path.size() <= 2)) {

			LowRes2MedRes(*multiPath, callerPos, owner, synced);
		}

		MedRes2MaxRes(*multiPath, callerPos, owner, synced);
	}

	float3 waypoint;

	do {
		// get the next waypoint from the high-res path
		//
		// if this is not possible, then either we are
		// at the goal OR the path could not reach all
		// the way to it (ie. a GoalOutOfRange result)
		// OR we are stuck on an impassable square
		if (multiPath->maxResPath.path.empty()) {
			if (multiPath->lowResPath.path.empty() && multiPath->medResPath.path.empty()) {
				if (multiPath->searchResult == IPath::Ok) {
					waypoint = multiPath->finalGoal; break;
				} else {
					// note: unreachable?
					waypoint = noPathPoint; break;
				}
			} else {
<<<<<<< HEAD
				waypoint = NextWayPoint(ST_CALL pathID, callerPos, minDistance, numRetries + 1, owner, synced);
=======
				waypoint = NextWayPoint(owner, pathID, numRetries + 1, callerPos, radius, synced);
>>>>>>> 04853e5f
				break;
			}
		} else {
			waypoint = multiPath->maxResPath.path.back();
			multiPath->maxResPath.path.pop_back();
		}
	} while (callerPos.SqDistance2D(waypoint) < Square(radius) && waypoint != multiPath->maxResPath.pathGoal);

	// indicate this is not a temporary waypoint
	// (the default PFS does not queue requests)
	waypoint.y = 0.0f;

	return waypoint;
}


// Delete a given multipath from the collection.
void CPathManager::DeletePath(ST_FUNC unsigned int pathID) {
	// 0 indicate a no-path id.
	if (pathID == 0)
		return;

	const std::map<unsigned int, MultiPath*>::const_iterator pi = pathMap.find(pathID);
	if (pi == pathMap.end())
		return;
	MultiPath* multiPath = pi->second;
	pathMap.erase(pathID);
	delete multiPath;
}



// Tells estimators about changes in or on the map.
void CPathManager::TerrainChange(ST_FUNC unsigned int x1, unsigned int z1, unsigned int x2, unsigned int z2, unsigned int /*type*/) {
	ASSERT_SINGLETHREADED_SIM();
	medResPE->MapChanged(x1, z1, x2, z2);
	lowResPE->MapChanged(x1, z1, x2, z2);
}



void CPathManager::Update(ST_FUNC int unused)
{
	SCOPED_TIMER("PathManager::Update");

	pathFlowMap->Update();
	pathHeatMap->Update();

	medResPE->Update();
	lowResPE->Update();
}


void CPathManager::UpdateFull()
{
	medResPE->UpdateFull();
	lowResPE->UpdateFull();
}


// used to deposit heat on the heat-map as a unit moves along its path
void CPathManager::UpdatePath(ST_FUNC const CSolidObject* owner, unsigned int pathID)
{
	pathFlowMap->AddFlow(owner);
	pathHeatMap->AddHeat(owner, this, pathID);
}



// get the waypoints in world-coordinates
void CPathManager::GetDetailedPath(unsigned pathID, std::vector<float3>& points) const
{
	points.clear();

	MultiPath* multiPath = GetMultiPath(pathID);
	if (multiPath == NULL)
		return;

	const IPath::path_list_type& maxResPoints = multiPath->maxResPath.path;

	points.reserve(maxResPoints.size());

	for (IPath::path_list_type::const_reverse_iterator pvi = maxResPoints.rbegin(); pvi != maxResPoints.rend(); ++pvi) {
		points.push_back(*pvi);
	}
}

void CPathManager::GetDetailedPathSquares(unsigned pathID, std::vector<int2>& points) const
{
	points.clear();

	MultiPath* multiPath = GetMultiPath(pathID);
	if (multiPath == NULL)
		return;

	const IPath::square_list_type& maxResSquares = multiPath->maxResPath.squares;

	points.reserve(maxResSquares.size());

	for (IPath::square_list_type::const_reverse_iterator pvi = maxResSquares.rbegin(); pvi != maxResSquares.rend(); ++pvi) {
		points.push_back(*pvi);
	}
}



void CPathManager::GetPathWayPoints(
	ST_FUNC
	unsigned int pathID,
	std::vector<float3>& points,
	std::vector<int>& starts
) const {
	ASSERT_SINGLETHREADED_SIM();
	points.clear();
	starts.clear();

	MultiPath* multiPath = GetMultiPath(pathID);
	if (multiPath == NULL)
		return;

	const IPath::path_list_type& maxResPoints = multiPath->maxResPath.path;
	const IPath::path_list_type& medResPoints = multiPath->medResPath.path;
	const IPath::path_list_type& lowResPoints = multiPath->lowResPath.path;

	points.reserve(maxResPoints.size() + medResPoints.size() + lowResPoints.size());
	starts.reserve(3);
	starts.push_back(points.size());

	for (IPath::path_list_type::const_reverse_iterator pvi = maxResPoints.rbegin(); pvi != maxResPoints.rend(); ++pvi) {
		points.push_back(*pvi);
	}

	starts.push_back(points.size());

	for (IPath::path_list_type::const_reverse_iterator pvi = medResPoints.rbegin(); pvi != medResPoints.rend(); ++pvi) {
		points.push_back(*pvi);
	}

	starts.push_back(points.size());

	for (IPath::path_list_type::const_reverse_iterator pvi = lowResPoints.rbegin(); pvi != lowResPoints.rend(); ++pvi) {
		points.push_back(*pvi);
	}
}



boost::uint32_t CPathManager::GetPathCheckSum() const {
	return (medResPE->GetPathChecksum() + lowResPE->GetPathChecksum());
}



bool CPathManager::SetNodeExtraCost(ST_FUNC unsigned int x, unsigned int z, float cost, bool synced) {
	if (x >= gs->mapx) { return false; }
	if (z >= gs->mapy) { return false; }

	PathNodeStateBuffer& maxResBuf = maxResPF->GetNodeStateBuffer();
	PathNodeStateBuffer& medResBuf = medResPE->GetNodeStateBuffer();
	PathNodeStateBuffer& lowResBuf = lowResPE->GetNodeStateBuffer();

	maxResBuf.SetNodeExtraCost(x, z, cost, synced);
	medResBuf.SetNodeExtraCost(x, z, cost, synced);
	lowResBuf.SetNodeExtraCost(x, z, cost, synced);
	return true;
}

bool CPathManager::SetNodeExtraCosts(ST_FUNC const float* costs, unsigned int sizex, unsigned int sizez, bool synced) {
	if (sizex < 1 || sizex > gs->mapx) { return false; }
	if (sizez < 1 || sizez > gs->mapy) { return false; }

	PathNodeStateBuffer& maxResBuf = maxResPF->GetNodeStateBuffer();
	PathNodeStateBuffer& medResBuf = medResPE->GetNodeStateBuffer();
	PathNodeStateBuffer& lowResBuf = lowResPE->GetNodeStateBuffer();

	// make all buffers share the same cost-overlay
	maxResBuf.SetNodeExtraCosts(costs, sizex, sizez, synced);
	medResBuf.SetNodeExtraCosts(costs, sizex, sizez, synced);
	lowResBuf.SetNodeExtraCosts(costs, sizex, sizez, synced);
	return true;
}

float CPathManager::GetNodeExtraCost(ST_FUNC unsigned int x, unsigned int z, bool synced) const {
	if (x >= gs->mapx) { return 0.0f; }
	if (z >= gs->mapy) { return 0.0f; }

	const PathNodeStateBuffer& maxResBuf = maxResPF->GetNodeStateBuffer();
	const float cost = maxResBuf.GetNodeExtraCost(x, z, synced);
	return cost;
}

const float* CPathManager::GetNodeExtraCosts(ST_FUNC bool synced) const {
	const PathNodeStateBuffer& buf = maxResPF->GetNodeStateBuffer();
	const float* costs = buf.GetNodeExtraCosts(synced);
	return costs;
}

int2 CPathManager::GetNumQueuedUpdates() const {
	int2 data;
	data.x = medResPE->updatedBlocks.size();
	data.y = lowResPE->updatedBlocks.size();
	return data;
}
<|MERGE_RESOLUTION|>--- conflicted
+++ resolved
@@ -64,11 +64,8 @@
 Turns a start->goal-request into a well-defined request.
 */
 unsigned int CPathManager::RequestPath(
-<<<<<<< HEAD
 	ST_FUNC
-=======
 	CSolidObject* caller,
->>>>>>> 04853e5f
 	const MoveDef* moveDef,
 	const float3& startPos,
 	const float3& goalPos,
@@ -307,11 +304,8 @@
 Removes and return the next waypoint in the multipath corresponding to given id.
 */
 float3 CPathManager::NextWayPoint(
-<<<<<<< HEAD
 	ST_FUNC
-=======
 	const CSolidObject* owner,
->>>>>>> 04853e5f
 	unsigned int pathID,
 	unsigned int numRetries,
 	float3 callerPos,
@@ -372,11 +366,7 @@
 					waypoint = noPathPoint; break;
 				}
 			} else {
-<<<<<<< HEAD
-				waypoint = NextWayPoint(ST_CALL pathID, callerPos, minDistance, numRetries + 1, owner, synced);
-=======
-				waypoint = NextWayPoint(owner, pathID, numRetries + 1, callerPos, radius, synced);
->>>>>>> 04853e5f
+				waypoint = NextWayPoint(ST_CALL owner, pathID, numRetries + 1, callerPos, radius, synced);
 				break;
 			}
 		} else {
@@ -430,7 +420,7 @@
 }
 
 
-void CPathManager::UpdateFull()
+void CPathManager::UpdateFull(ST_FUNC int unused)
 {
 	medResPE->UpdateFull();
 	lowResPE->UpdateFull();
