--- conflicted
+++ resolved
@@ -27,18 +27,15 @@
 	boost::uint32_t GetPathCheckSum() const;
 
 	void Update(ST_FUNC int unused = 0);
-	void UpdateFull();
+	void UpdateFull(ST_FUNC int unused = 0);
 	void UpdatePath(ST_FUNC const CSolidObject*, unsigned int);
 	void DeletePath(ST_FUNC unsigned int pathID);
 	void MergePathCaches();
 
 
 	float3 NextWayPoint(
-<<<<<<< HEAD
 		ST_FUNC
-=======
 		const CSolidObject* owner,
->>>>>>> 04853e5f
 		unsigned int pathID,
 		unsigned int numRetries,
 		float3 callerPos,
@@ -47,11 +44,8 @@
 	);
 
 	unsigned int RequestPath(
-<<<<<<< HEAD
 		ST_FUNC
-=======
 		CSolidObject* caller,
->>>>>>> 04853e5f
 		const MoveDef* moveDef,
 		const float3& startPos,
 		const float3& goalPos,
