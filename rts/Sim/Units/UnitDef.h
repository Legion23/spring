/* This file is part of the Spring engine (GPL v2 or later), see LICENSE.html */

#ifndef UNITDEF_H
#define UNITDEF_H

#include <string>
#include <vector>
#include <map>

#include "Rendering/Icon.h"
#include "Sim/Misc/GuiSoundSet.h"
#include "System/float3.h"


struct Command;
struct MoveData;
struct WeaponDef;
struct S3DModel;
struct UnitDefImage;
struct CollisionVolume;
class CExplosionGenerator;
class LuaTable;


struct UnitModelDef
{
	UnitModelDef(): model(NULL) {}

	S3DModel* model;

	std::string modelPath;
	std::string modelName;
	std::map<std::string, std::string> modelTextures;
};


struct UnitDef
{
public:
	UnitDef(const LuaTable& udTable, const std::string& unitName, int id);
	UnitDef();
	~UnitDef();

	S3DModel* LoadModel() const;
	bool DontLand() const { return dlHoverFactor >= 0.0f; }
	void SetNoCost(bool noCost);

	std::string name;
	std::string humanName;
	std::string filename;
	int id;					///< unique id for this type of unit

	CollisionVolume* collisionVolume;

	std::string decoyName;
	const UnitDef* decoyDef;

	int aihint;
	int cobID;				///< associated with the COB <GET COB_ID unitID> call

	int techLevel;
	std::string gaia;

	float metalUpkeep;
	float energyUpkeep;
	float metalMake;		///< metal will always be created
	float makesMetal;		///< metal will be created when unit is on and enough energy can be drained
	float energyMake;
	float metalCost;
	float energyCost;
	float buildTime;
	float extractsMetal;
	float extractRange;
	float windGenerator;
	float tidalGenerator;
	float metalStorage;
	float energyStorage;

	bool extractSquare;

	float autoHeal;     ///< amount autohealed
	float idleAutoHeal; ///< amount autohealed only during idling
	int idleTime;       ///< time a unit needs to idle before its considered idling

	float power;
	float health;
	unsigned int category;

	float speed;        ///< maximum forward speed the unit can attain (elmos/sec)
	float rSpeed;       ///< maximum reverse speed the unit can attain (elmos/sec)
	float turnRate;
	bool turnInPlace;
	/**
	 * units above this distance to goal will try to turn while keeping
	 * some of their speed. 0 to disable
	 */
	float turnInPlaceDistance;
	/**
	 * units below this speed will turn in place regardless of their
	 * turnInPlace setting
	 */
	float turnInPlaceSpeedLimit;

	bool upright;
	bool collide;

	float controlRadius;
	float losRadius;
	float airLosRadius;
	float losHeight;

	int radarRadius;
	int sonarRadius;
	int jammerRadius;
	int sonarJamRadius;
	int seismicRadius;
	float seismicSignature;
	bool stealth;
	bool sonarStealth;

	bool  buildRange3D;
	float buildDistance;
	float buildSpeed;
	float reclaimSpeed;
	float repairSpeed;
	float maxRepairSpeed;
	float resurrectSpeed;
	float captureSpeed;
	float terraformSpeed;

	float mass;

	bool pushResistant;
	bool strafeToAttack;  /// should the unit move sideways when it can't shoot?
	float minCollisionSpeed;
	float slideTolerance;
	float maxSlope;
	float maxHeightDif;   /// maximum terraform height this building allows
	float minWaterDepth;
	float waterline;

	float maxWaterDepth;

	float armoredMultiple;
	int armorType;

	/**
	 * 0: no flanking bonus
	 * 1: global coords, mobile
	 * 2: unit coords, mobile
	 * 3: unit coords, locked
	 */
	int flankingBonusMode;
	float3 flankingBonusDir; ///< units takes less damage when attacked from this dir (encourage flanking fire)
	float  flankingBonusMax; ///< damage factor for the least protected direction
	float  flankingBonusMin; ///< damage factor for the most protected direction
	float  flankingBonusMobilityAdd; ///< how much the ability of the flanking bonus direction to move builds up each frame

	UnitModelDef modelDef;

	std::string objectName;     ///< raw name of the unit's model without objects3d prefix, eg. "armjeth.s3o"
	std::string scriptName;     ///< the name of the unit's script, e.g. "armjeth.cob"
	std::string scriptPath;     ///< the path of the unit's script, e.g. "scripts/armjeth.cob"

	float3 modelCenterOffset;	///< offset from the unit model's default center point

	bool usePieceCollisionVolumes;		///< if true, collisions are checked per-piece


	struct UnitDefWeapon {
		UnitDefWeapon();
		UnitDefWeapon(std::string name, const WeaponDef* def, int slavedTo,
		              float3 mainDir, float maxAngleDif, unsigned int badTargetCat,
		              unsigned int onlyTargetCat, float fuelUse);
		std::string name;
		const WeaponDef* def;
		int slavedTo;
		float3 mainDir;
		float maxAngleDif;
		float fuelUsage; /// How many seconds of fuel it costs for the owning unit to fire this weapon
		unsigned int badTargetCat;
		unsigned int onlyTargetCat;
	};
	std::vector<UnitDefWeapon> weapons;
	const WeaponDef* shieldWeaponDef;
	const WeaponDef* stockpileWeaponDef;
	float maxWeaponRange;
	float maxCoverage;

	std::map<int, std::string> buildOptions;

	std::string type;
	std::string tooltip;
	std::string wreckName;

	std::string deathExplosion;
	std::string selfDExplosion;

	std::string categoryString;

	std::string buildPicName;
	mutable UnitDefImage* buildPic;

	mutable CIcon iconType;

	bool canSelfD;
	int selfDCountdown;

	bool canSubmerge;
	bool canfly;
	bool canmove;
	bool canhover;
	bool floater;
	bool builder;
	bool activateWhenBuilt;
	bool onoffable;
	bool fullHealthFactory;
	bool factoryHeadingTakeoff;

	bool reclaimable;
	bool capturable;
	bool repairable;

	bool canRestore;
	bool canRepair;
	bool canSelfRepair;
	bool canReclaim;
	bool canAttack;
	bool canPatrol;
	bool canFight;
	bool canGuard;
	bool canAssist;
	bool canBeAssisted;
	bool canRepeat;
	bool canFireControl;

	int fireState;
	int moveState;

	//aircraft stuff
	float wingDrag;
	float wingAngle;
	float drag;
	float frontToSpeed;
	float speedToFront;
	float myGravity;

	float maxBank;
	float maxPitch;
	float turnRadius;
	float wantedHeight;
	float verticalSpeed;
	bool useSmoothMesh;
	bool canCrash;
	bool hoverAttack;
	bool airStrafe;
<<<<<<< HEAD
	float dlHoverFactor; ///< < 0 means it can land, >= 0 indicates how much the unit will move during hovering on the spot
	bool DontLand() const { return dlHoverFactor >= 0.0f; }
=======
	float dlHoverFactor; // < 0 means it can land, >= 0 indicates how much the unit will move during hovering on the spot
>>>>>>> afc5a359
	bool bankingAllowed;

	float maxAcc;
	float maxDec;
	float maxAileron;
	float maxElevator;
	float maxRudder;
	float crashDrag;

	MoveData* movedata;
<<<<<<< HEAD
	unsigned char* yardmaps[4];						///< Iterations of the Ymap for building rotation
=======
	std::vector<unsigned char> yardmaps[4];         // Iterations of the Ymap for building rotation
>>>>>>> afc5a359

	int xsize;										///< each size is 8 units
	int zsize;										///< each size is 8 units

	int buildangle;

	float loadingRadius;							///< for transports
	float unloadSpread;
	int transportCapacity;
	int transportSize;
	int minTransportSize;
	bool isAirBase;
	bool isFirePlatform;							///< should the carried units still be able to shoot?
	float transportMass;
	float minTransportMass;
	bool holdSteady;
	bool releaseHeld;
	bool cantBeTransported;
	bool transportByEnemy;
	int transportUnloadMethod;						///< 0 - land unload, 1 - flyover drop, 2 - land flood
	float fallSpeed;								///< dictates fall speed of all transported units
	float unitFallSpeed;							///< sets the transported units fbi, overrides fallSpeed

	bool canCloak;									///< if the unit can cloak
	bool startCloaked;								///< if the units want to start out cloaked
	float cloakCost;								///< energy cost per second to stay cloaked when stationary
	float cloakCostMoving;							///< energy cost per second when moving
	float decloakDistance;							///< if enemy unit come within this range decloaking is forced
	bool decloakSpherical;							///< use a spherical test instead of a cylindrical test?
	bool decloakOnFire;								///< should the unit decloak upon firing
	int cloakTimeout;								///< minimum time between decloak and subsequent cloak

	bool canKamikaze;
	float kamikazeDist;
	bool kamikazeUseLOS;

	bool targfac;
	bool canDGun;
	bool needGeo;
	bool isFeature;
	bool hideDamage;
	bool isCommander;
	bool showPlayerName;

	bool canResurrect;
	bool canCapture;
<<<<<<< HEAD
	int highTrajectoryType;							///< 0 (default) = only low, 1 = only high, 2 = choose
=======
	int highTrajectoryType; // 0 (default) = only low, 1 = only high, 2 = choose
>>>>>>> afc5a359

	unsigned int noChaseCategory;

	struct SoundStruct {
		GuiSoundSet select;
		GuiSoundSet ok;
		GuiSoundSet arrived;
		GuiSoundSet build;
		GuiSoundSet repair;
		GuiSoundSet working;
		GuiSoundSet underattack;
		GuiSoundSet cant;
		GuiSoundSet activate;
		GuiSoundSet deactivate;
	};
	SoundStruct sounds;

	bool leaveTracks;
	std::string trackTypeName;
	float trackWidth;
	float trackOffset;
	float trackStrength;
	float trackStretch;
	int trackType;

	bool canDropFlare;
	float flareReloadTime;
	float flareEfficiency;
	float flareDelay;
	float3 flareDropVector;
	int flareTime;
	int flareSalvoSize;
	int flareSalvoDelay;

<<<<<<< HEAD
	bool smoothAnim;								///< True if the unit should use interpolated animation
	bool canLoopbackAttack;							///< only matters for fighter aircraft
	bool levelGround;								///< only matters for buildings
=======
	bool smoothAnim;         // True if the unit should use interpolated animation
	bool canLoopbackAttack;  // only matters for fighter aircraft
	bool levelGround;        // only matters for buildings
>>>>>>> afc5a359

	bool useBuildingGroundDecal;
	std::string buildingDecalTypeName;
	int buildingDecalType;
	int buildingDecalSizeX;
	int buildingDecalSizeY;
	float buildingDecalDecaySpeed;

	bool showNanoFrame;								///< Does the nano frame animation get shown during construction?
	bool showNanoSpray;								///< Does nano spray get shown at all?
	float3 nanoColor;								///< If nano spray is displayed what color is it?

	float maxFuel;									///< max flight time in seconds before the aircraft needs to return to a air repair bay to refuel
	float refuelTime;								///< time to fully refuel unit
	float minAirBasePower;							///< min build power for airbases that this aircraft can land on

	std::vector<std::string> sfxExplGenNames;
	std::vector<CExplosionGenerator*> sfxExplGens;	//< list of explosion generators for use in scripts

	std::string pieceTrailCEGTag;					//< base tag (eg. "flame") of CEG attached to pieces of exploding units
	int pieceTrailCEGRange;							//< range of piece CEGs (0-based, range 8 ==> tags "flame0", ..., "flame7")

	int maxThisUnit;								///< number of units of this type allowed simultaneously in the game

	std::map<std::string, std::string> customParams;

private:
	void ParseWeaponsTable(const LuaTable& weaponsTable);
	void CreateYardMap(std::string yardmapStr);

	float realMetalCost;
	float realEnergyCost;
	float realMetalUpkeep;
	float realEnergyUpkeep;
	float realBuildTime;
};



struct BuildInfo
{
	BuildInfo()
		: def(NULL)
		, pos(ZeroVector)
		, buildFacing(0)
	{}

	BuildInfo(const UnitDef *def, const float3& p, int facing) :
		def(def), pos(p), buildFacing(facing) {}
	BuildInfo(const Command& c) { Parse(c); }
	BuildInfo(const std::string& name, const float3& p, int facing);

	int GetXSize() const { return (buildFacing&1)==0 ? def->xsize : def->zsize; }
	int GetZSize() const { return (buildFacing&1)==1 ? def->xsize : def->zsize; }
	bool Parse(const Command& c);
	void FillCmd(Command& c) const;

	const UnitDef* def;
	float3 pos;
	int buildFacing;
};

#endif /* UNITDEF_H */<|MERGE_RESOLUTION|>--- conflicted
+++ resolved
@@ -254,12 +254,7 @@
 	bool canCrash;
 	bool hoverAttack;
 	bool airStrafe;
-<<<<<<< HEAD
 	float dlHoverFactor; ///< < 0 means it can land, >= 0 indicates how much the unit will move during hovering on the spot
-	bool DontLand() const { return dlHoverFactor >= 0.0f; }
-=======
-	float dlHoverFactor; // < 0 means it can land, >= 0 indicates how much the unit will move during hovering on the spot
->>>>>>> afc5a359
 	bool bankingAllowed;
 
 	float maxAcc;
@@ -270,11 +265,7 @@
 	float crashDrag;
 
 	MoveData* movedata;
-<<<<<<< HEAD
-	unsigned char* yardmaps[4];						///< Iterations of the Ymap for building rotation
-=======
-	std::vector<unsigned char> yardmaps[4];         // Iterations of the Ymap for building rotation
->>>>>>> afc5a359
+	std::vector<unsigned char> yardmaps[4];         ///< Iterations of the Ymap for building rotation
 
 	int xsize;										///< each size is 8 units
 	int zsize;										///< each size is 8 units
@@ -321,11 +312,7 @@
 
 	bool canResurrect;
 	bool canCapture;
-<<<<<<< HEAD
-	int highTrajectoryType;							///< 0 (default) = only low, 1 = only high, 2 = choose
-=======
-	int highTrajectoryType; // 0 (default) = only low, 1 = only high, 2 = choose
->>>>>>> afc5a359
+	int highTrajectoryType; ///< 0 (default) = only low, 1 = only high, 2 = choose
 
 	unsigned int noChaseCategory;
 
@@ -360,15 +347,9 @@
 	int flareSalvoSize;
 	int flareSalvoDelay;
 
-<<<<<<< HEAD
-	bool smoothAnim;								///< True if the unit should use interpolated animation
-	bool canLoopbackAttack;							///< only matters for fighter aircraft
-	bool levelGround;								///< only matters for buildings
-=======
-	bool smoothAnim;         // True if the unit should use interpolated animation
-	bool canLoopbackAttack;  // only matters for fighter aircraft
-	bool levelGround;        // only matters for buildings
->>>>>>> afc5a359
+	bool smoothAnim;         ///< True if the unit should use interpolated animation
+	bool canLoopbackAttack;  ///< only matters for fighter aircraft
+	bool levelGround;        ///< only matters for buildings
 
 	bool useBuildingGroundDecal;
 	std::string buildingDecalTypeName;
