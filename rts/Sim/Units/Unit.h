--- conflicted
+++ resolved
@@ -515,23 +515,6 @@
 #endif
 
 	unsigned lastUnitUpdate;
-
-<<<<<<< HEAD
-protected:
-	void ChangeTeamReset();
-	void UpdateResources();
-	void UpdateLosStatus(int allyTeam);
-	float GetFlankingDamageBonus(const float3& attackDir);
-
-public:
-	virtual void KillUnit(bool SelfDestruct, bool reclaimed, CUnit* attacker, bool showDeathSequence = true);
-	virtual void LoadSave(CLoadSaveInterface* file, bool loading);
-	virtual void IncomingMissile(CMissileProjectile* missile);
-	void TempHoldFire();
-	void ReleaseTempHoldFire();
-	/// start this unit in free fall from parent unit
-	void Drop(const float3& parentPos, const float3& parentDir, CUnit* parent);
-	void PostLoad();
 
 #if STABLE_UPDATE
 	bool stableBlockEnemyPushing;
@@ -587,23 +570,8 @@
 	void QueGetAirBasePiecePos(CSolidObject *o, bool delay = Threading::multiThreadedSim);
 	void QueMoveUnitOldPos(CSolidObject *o, bool delay = Threading::multiThreadedSim);
 
-
 	int ExecuteDelayOps();
 
-public:
-	static void  SetExpMultiplier(float value) { expMultiplier = value; }
-	static float GetExpMultiplier()     { return expMultiplier; }
-	static void  SetExpPowerScale(float value) { expPowerScale = value; }
-	static float GetExpPowerScale()     { return expPowerScale; }
-	static void  SetExpHealthScale(float value) { expHealthScale = value; }
-	static float GetExpHealthScale()     { return expHealthScale; }
-	static void  SetExpReloadScale(float value) { expReloadScale = value; }
-	static float GetExpReloadScale()     { return expReloadScale; }
-	static void  SetExpGrade(float value) { expGrade = value; }
-	static float GetExpGrade()     { return expGrade; }
-
-=======
->>>>>>> e6ba4320
 private:
 	/// if we are stunned by a weapon or for other reason, access via IsStunned/SetStunned(bool)
 	bool stunned;
