--- conflicted
+++ resolved
@@ -2,19 +2,12 @@
 
 #include "lib/gml/gml_base.h"
 #include "Threading.h"
-<<<<<<< HEAD
-#include "System/Config/ConfigHandler.h"
-#include "System/Log/ILog.h"
-#include "System/Platform/CrashHandler.h"
-#include "System/Sync/FPUCheck.h"
-#include "System/Util.h"
-=======
 #include "System/bitops.h"
 #include "System/OpenMP_cond.h"
 #include "System/Config/ConfigHandler.h"
 #include "System/Log/ILog.h"
 #include "System/Platform/CrashHandler.h"
->>>>>>> 04853e5f
+#include "System/Sync/FPUCheck.h"
 
 #include <boost/version.hpp>
 #include <boost/thread.hpp>
@@ -47,7 +40,7 @@
 	static boost::thread::id simThreadID;
 	static boost::thread::id batchThreadID;
 #endif	
-<<<<<<< HEAD
+
 #if MULTITHREADED_SIM
 	bool multiThreadedSim = false;
 	int threadCurrentUnitIDs[2 * GML_MAX_NUM_THREADS + 10];
@@ -59,7 +52,7 @@
 void MultiThreadSimErrorFunc() { LOG_L(L_ERROR, "Non-threadsafe sim code reached from multithreaded context"); CrashHandler::OutputStacktrace(); }
 void NonThreadedPathErrorFunc() { LOG_L(L_ERROR, "Non-threadsafe path code reached from threaded context"); CrashHandler::OutputStacktrace(); }
 void ThreadNotUnitOwnerErrorFunc() { LOG_L(L_ERROR, "Illegal attempt to modify a unit not owned by the current thread"); CrashHandler::OutputStacktrace(); }
-=======
+
 #if defined(__APPLE__)
 #elif defined(WIN32)
 	static DWORD cpusSystem = 0;
@@ -90,7 +83,6 @@
 		inited = true;
 	}
 
->>>>>>> 04853e5f
 
 	boost::uint32_t SetAffinity(boost::uint32_t cores_bitmask, bool hard)
 	{
@@ -142,11 +134,8 @@
 	}
 
 	void SetAffinityHelper(const char *threadName, boost::uint32_t affinity) {
-<<<<<<< HEAD
 		if (affinity == 0)
 			affinity = GetDefaultAffinity(threadName);
-=======
->>>>>>> 04853e5f
 		const boost::uint32_t cpuMask  = Threading::SetAffinity(affinity);
 		if (cpuMask == ~0) {
 			LOG("[Threading] %s thread CPU affinity not set", threadName);
