/* This file is part of the Spring engine (GPL v2 or later), see LICENSE.html */

#ifndef _THREADING_H_
#define _THREADING_H_

#include <string>
#ifdef WIN32
	#include <windows.h> // HANDLE & DWORD
#else
	#include <pthread.h>
#endif
#ifdef __APPLE__
	#include <libkern/OSAtomic.h> // OSAtomicIncrement64
#endif

#include "System/Platform/Win/win32.h"
#include <boost/cstdint.hpp>
#include "lib/gml/gml_base.h"
#include "System/Platform/ThreadingConfig.h"
#include "System/Sync/DesyncDetector.h"

<<<<<<< HEAD
#define DEBUG_MULTITHREADED_SIM (0 && GML_ENABLE_SIM) // enable debug output, requires GML
#define DEBUG_THREADED_PATH (0 && GML_ENABLE_SIM) // enable debug output, requires GML
=======
class CGameController;
>>>>>>> 757e9c29

namespace Threading {
	/**
	 * Generic types & functions to handle OS native threads
	 */
#ifdef WIN32
	typedef DWORD     NativeThreadId;
	typedef HANDLE    NativeThreadHandle;
#else
	typedef pthread_t NativeThreadId;
	typedef pthread_t NativeThreadHandle;
#endif
	NativeThreadHandle GetCurrentThread();
	NativeThreadId GetCurrentThreadId();
	inline bool NativeThreadIdsEqual(const NativeThreadId thID1, const NativeThreadId thID2);


	/**
	 * Sets the affinity of the current thread
	 *
	 * Interpret <cores_bitmask> as a bit-mask indicating on which of the
	 * available system CPU's (which are numbered logically from 1 to N) we
	 * want to run. Note that this approach will fail when N > 32.
	 */
	void DetectCores();
	boost::uint32_t SetAffinity(boost::uint32_t cores_bitmask, bool hard = true);
<<<<<<< HEAD
	void SetAffinityHelper(const char *threadName, boost::uint32_t affinity);
	unsigned GetAvailableCores();
	unsigned GetPhysicalCores();
	unsigned GetDefaultAffinity(const char *threadName);

	extern unsigned simThreadCount;
	inline void SimThreadCount(unsigned stc) { simThreadCount = stc; }
	inline unsigned SimThreadCount() { return simThreadCount; }

=======
	void SetAffinityHelper(const char* threadName, boost::uint32_t affinity);
	int GetAvailableCores();
>>>>>>> 757e9c29
	boost::uint32_t GetAvailableCoresMask();


	/**
	 * OpenMP related stuff
	 */
	void InitOMP(bool useOMP);
	void OMPError();
	extern bool OMPInited;
	inline void OMPCheck();

	/**
	 * Inform the OS kernel that we are a cpu-intensive task
	 */
	void SetThreadScheduler();

	/**
	 * Used to detect the main-thread which runs SDL, GL, Input, Sim, ...
	 */
	void SetMainThread();
	bool IsMainThread();
	bool IsMainThread(NativeThreadId threadID);


	/**
	 * GML Functions
	 */
	void SetSimThread(bool set);
	bool IsSimThread();
	bool UpdateGameController(CGameController* ac);
	void SetBatchThread(bool set);
	bool IsBatchThread();

#if MULTITHREADED_SIM
	extern void MultiThreadSimErrorFunc();
	extern void ThreadNotUnitOwnerErrorFunc();
	#define ASSERT_SINGLETHREADED_SIM() do { if (DEBUG_MULTITHREADED_SIM && Threading::multiThreadedSim && (Threading::IsSimThread() || GML::ThreadNumber()>GML_MAX_NUM_THREADS)) Threading::MultiThreadSimErrorFunc(); } while(false)
	#define ASSERT_THREAD_OWNS_UNIT() do { if (DEBUG_MULTITHREADED_SIM && Threading::multiThreadedSim && Threading::threadCurrentUnitIDs[GML::ThreadNumber()] != id) { Threading::ThreadNotUnitOwnerErrorFunc(); } } while (false)
	inline void SetMultiThreadedSim(bool mts) { multiThreadedSim = mts; }
	extern int threadCurrentUnitIDs[];
	inline int GetThreadCurrentObjectID() { return threadCurrentUnitIDs[GML::ThreadNumber()]; }
	inline void SetThreadCurrentObjectID(int id) { if (DEBUG_MULTITHREADED_SIM) { if (id < 0) DesyncDetector::Close(); threadCurrentUnitIDs[GML::ThreadNumber()] = id; } }
#else
	#define ASSERT_SINGLETHREADED_SIM()
	#define ASSERT_THREAD_OWNS_UNIT()
	inline void SetMultiThreadedSim(bool mts) {}
	inline int GetThreadCurrentObjectID() { return 0; }
	inline void SetThreadCurrentObjectID(int id) {}
#endif
#if THREADED_PATH
	extern void NonThreadedPathErrorFunc();
	#define ASSERT_NONTHREADED_PATH() do { if (DEBUG_THREADED_PATH && Threading::threadedPath) Threading::NonThreadedPathErrorFunc(); } while(false)
	inline void SetThreadedPath(bool tp) { threadedPath = tp; }
#else
	#define ASSERT_NONTHREADED_PATH()
	inline void SetThreadedPath(bool tp) {}
#endif

	/**
	 * Give the current thread a name (posix-only)
	 */
	void SetThreadName(std::string newname);

	/**
	 * Used to raise errors in the main-thread issued by worker-threads
	 */
	struct Error {
		Error() : flags(0) {}
		Error(const std::string& _caption, const std::string& _message, const unsigned int _flags) : caption(_caption), message(_message), flags(_flags) {}

		std::string caption;
		std::string message;
		unsigned int flags;
	};
	void SetThreadError(const Error& err);
	Error* GetThreadError();


	/**
	 * A 64bit atomic counter
	 */
	struct AtomicCounterInt64;
};

//
// Inlined Definitions
//
namespace Threading {
	bool NativeThreadIdsEqual(const NativeThreadId thID1, const NativeThreadId thID2)
	{
	#ifdef WIN32
		return (thID1 == thID2);
	#else
		return pthread_equal(thID1, thID2);
	#endif
	}

	void OMPCheck() {
	#ifndef NDEBUG
		if (!OMPInited)
			OMPError();
	#endif
	}


	struct AtomicCounterInt64 {
	public:
		AtomicCounterInt64(boost::int64_t start = 0) : num(start) {}

		boost::int64_t operator++() {
	#ifdef _MSC_VER
			return InterlockedIncrement64(&num);
	#elif defined(__APPLE__)
			return OSAtomicIncrement64(&num);
	#else // assuming GCC (__sync_fetch_and_add is a builtin)
			return __sync_fetch_and_add(&num, boost::int64_t(1));
	#endif
		}
	private:
	#ifdef _MSC_VER
		volatile __declspec(align(8)) boost::int64_t num;
	#else
		volatile __attribute__ ((aligned (8))) boost::int64_t num;
	#endif
	};
}

#endif // _THREADING_H_<|MERGE_RESOLUTION|>--- conflicted
+++ resolved
@@ -19,12 +19,10 @@
 #include "System/Platform/ThreadingConfig.h"
 #include "System/Sync/DesyncDetector.h"
 
-<<<<<<< HEAD
 #define DEBUG_MULTITHREADED_SIM (0 && GML_ENABLE_SIM) // enable debug output, requires GML
 #define DEBUG_THREADED_PATH (0 && GML_ENABLE_SIM) // enable debug output, requires GML
-=======
+
 class CGameController;
->>>>>>> 757e9c29
 
 namespace Threading {
 	/**
@@ -51,8 +49,7 @@
 	 */
 	void DetectCores();
 	boost::uint32_t SetAffinity(boost::uint32_t cores_bitmask, bool hard = true);
-<<<<<<< HEAD
-	void SetAffinityHelper(const char *threadName, boost::uint32_t affinity);
+	void SetAffinityHelper(const char* threadName, boost::uint32_t affinity);
 	unsigned GetAvailableCores();
 	unsigned GetPhysicalCores();
 	unsigned GetDefaultAffinity(const char *threadName);
@@ -61,10 +58,6 @@
 	inline void SimThreadCount(unsigned stc) { simThreadCount = stc; }
 	inline unsigned SimThreadCount() { return simThreadCount; }
 
-=======
-	void SetAffinityHelper(const char* threadName, boost::uint32_t affinity);
-	int GetAvailableCores();
->>>>>>> 757e9c29
 	boost::uint32_t GetAvailableCoresMask();
 
 
