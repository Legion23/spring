--- conflicted
+++ resolved
@@ -40,11 +40,7 @@
 	struct DeduceType < std::list <T> > {
 		boost::shared_ptr<IType> Get () {
 			DeduceType<T> elemtype;
-<<<<<<< HEAD
-			return boost::shared_ptr<IType>(SAFE_NEW ListType < std::list<T> > (elemtype.Get()));
-=======
 			return boost::shared_ptr<IType>(new ListType < std::list<T> > (elemtype.Get()));
->>>>>>> 7943d188
 		}
 	};
 };
