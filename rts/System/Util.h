--- conflicted
+++ resolved
@@ -6,11 +6,8 @@
 #include <string>
 #include <sstream>
 #include <algorithm>
-<<<<<<< HEAD
 #include <climits> // for UINT_MAX
-=======
 #include <boost/utility.hpp>
->>>>>>> 087f2166
 
 #include "System/maindefines.h"
 
